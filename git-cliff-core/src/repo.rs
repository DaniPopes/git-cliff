use crate::config::Remote;
use crate::error::{
	Error,
	Result,
};
use crate::tag::Tag;
use git2::{
	BranchType,
	Commit,
	DescribeOptions,
	Oid,
	Repository as GitRepository,
	Sort,
	TreeWalkMode,
};
use glob::Pattern;
use indexmap::IndexMap;
use lazy_regex::{
	lazy_regex,
	Lazy,
	Regex,
};
use std::cmp::Reverse;
use std::io;
use std::path::PathBuf;
use url::Url;

/// Regex for replacing the signature part of a tag message.
static TAG_SIGNATURE_REGEX: Lazy<Regex> = lazy_regex!(
	// https://git-scm.com/docs/gitformat-signature#_description
	r"(?s)-----BEGIN (PGP|SSH|SIGNED) (SIGNATURE|MESSAGE)-----(.*?)-----END (PGP|SSH|SIGNED) (SIGNATURE|MESSAGE)-----"
);

/// Name of the cache file for changed files.
const CHANGED_FILES_CACHE: &str = "changed_files_cache";

/// Wrapper for [`Repository`] type from git2.
///
/// [`Repository`]: GitRepository
pub struct Repository {
	inner:                    GitRepository,
	/// Repository path.
	pub path:                 PathBuf,
	/// Cache path for the changed files of the commits.
	changed_files_cache_path: PathBuf,
}

impl Repository {
	/// Initializes (opens) the repository.
	pub fn init(path: PathBuf) -> Result<Self> {
		if path.exists() {
			let inner = GitRepository::open(&path)?;
			let changed_files_cache_path = inner
				.path()
				.join(env!("CARGO_PKG_NAME"))
				.join(CHANGED_FILES_CACHE);
			Ok(Self {
				inner,
				path,
				changed_files_cache_path,
			})
		} else {
			Err(Error::IoError(io::Error::new(
				io::ErrorKind::NotFound,
				"repository path not found",
			)))
		}
	}

	/// Parses and returns the commits.
	///
	/// Sorts the commits by their time.
	pub fn commits(
		&self,
		range: Option<&str>,
		include_path: Option<Vec<Pattern>>,
		exclude_path: Option<Vec<Pattern>>,
	) -> Result<Vec<Commit>> {
		let mut revwalk = self.inner.revwalk()?;
		revwalk.set_sorting(Sort::TOPOLOGICAL)?;
		if let Some(range) = range {
			revwalk.push_range(range)?;
		} else {
			revwalk.push_head()?;
		}
		let mut commits: Vec<Commit> = revwalk
			.filter_map(|id| id.ok())
			.filter_map(|id| self.inner.find_commit(id).ok())
			.collect();
		if include_path.is_some() || exclude_path.is_some() {
			let include_patterns = include_path.map(|patterns| {
				patterns.into_iter().map(Self::normalize_pattern).collect()
			});
			let exclude_patterns = exclude_path.map(|patterns| {
				patterns.into_iter().map(Self::normalize_pattern).collect()
			});
			commits.retain(|commit| {
				self.should_retain_commit(
					commit,
					&include_patterns,
					&exclude_patterns,
				)
			});
		}
		Ok(commits)
	}

	/// Normalizes the glob pattern to match the git diff paths.
	///
	/// It removes the leading `./` and adds `**` to the end if the pattern is a
	/// directory.
	fn normalize_pattern(pattern: Pattern) -> Pattern {
		let star_added = match pattern.as_str().chars().last() {
			Some('/' | '\\') => Pattern::new(&format!("{pattern}**"))
				.expect("failed to add '**' to the end of glob"),
			_ => pattern,
		};
		let pattern_normal = match star_added.as_str().strip_prefix("./") {
			Some(stripped) => Pattern::new(stripped)
				.expect("failed to remove leading ./ from glob"),
			None => star_added,
		};
		pattern_normal
	}

	/// Calculates whether the commit should be retained or not.
	///
	/// This function is used to filter the commits based on the changed files,
	/// and include/exclude patterns.
	fn should_retain_commit(
		&self,
		commit: &Commit,
		include_patterns: &Option<Vec<Pattern>>,
		exclude_patterns: &Option<Vec<Pattern>>,
	) -> bool {
		let changed_files = self.commit_changed_files(commit);
		match (include_patterns, exclude_patterns) {
			(Some(include_pattern), Some(exclude_pattern)) => {
				// check if the commit has any changed files that match any of the
				// include patterns and non of the exclude patterns.
				return changed_files.iter().any(|path| {
					include_pattern
						.iter()
						.any(|pattern| pattern.matches_path(path)) &&
						!exclude_pattern
							.iter()
							.any(|pattern| pattern.matches_path(path))
				});
			}
			(Some(include_pattern), None) => {
				// check if the commit has any changed files that match the include
				// patterns.
				return changed_files.iter().any(|path| {
					include_pattern
						.iter()
						.any(|pattern| pattern.matches_path(path))
				});
			}
			(None, Some(exclude_pattern)) => {
				// check if the commit has at least one changed file that does not
				// match all exclude patterns.
				return changed_files.iter().any(|path| {
					!exclude_pattern
						.iter()
						.any(|pattern| pattern.matches_path(path))
				});
			}
			(None, None) => true,
		}
	}

	/// Returns the changed files of the commit.
	///
	/// It uses a cache to speed up checks to store the changed files of the
	/// commits under `./.git/git-cliff-core/changed_files_cache`. The speed-up
	/// was measured to be around 260x for large repositories.
	///
	/// If the cache is not found, it calculates the changed files and adds them
	/// to the cache via [`Self::commit_changed_files_no_cache`].
	fn commit_changed_files(&self, commit: &Commit) -> Vec<PathBuf> {
		// Cache key is generated from the repository path and commit id
		let cache_key = format!("commit_id:{}", commit.id());

		// Check the cache first.
		{
			if let Ok(result) =
				cacache::read_sync(&self.changed_files_cache_path, &cache_key)
			{
				if let Ok((files, _)) =
					bincode::decode_from_slice(&result, bincode::config::standard())
				{
					return files;
				}
			}
		}

		// If the cache is not found, calculate the result and set it to the cache.
		let result = self.commit_changed_files_no_cache(commit);
		match bincode::encode_to_vec(
			self.commit_changed_files_no_cache(commit),
			bincode::config::standard(),
		) {
			Ok(v) => {
				if let Err(e) = cacache::write_sync_with_algo(
					cacache::Algorithm::Xxh3,
					&self.changed_files_cache_path,
					cache_key,
					v,
				) {
					error!("Failed to set cache for repo {:?}: {e}", self.path);
				}
			}
			Err(e) => {
				error!("Failed to serialize cache for repo {:?}: {e}", self.path);
			}
		}

		result
	}

	/// Calculate the changed files of the commit.
	///
	/// This function does not use the cache (directly calls git2).
	fn commit_changed_files_no_cache(&self, commit: &Commit) -> Vec<PathBuf> {
		let mut changed_files = Vec::new();
		if let Ok(prev_commit) = commit.parent(0) {
			// Compare the current commit with the previous commit to get the
			// changed files.
			// libgit2 does not provide a way to get the changed files directly, so
			// the full diff is calculated here.
			if let Ok(diff) = self.inner.diff_tree_to_tree(
				commit.tree().ok().as_ref(),
				prev_commit.tree().ok().as_ref(),
				None,
			) {
				changed_files.extend(
					diff.deltas().filter_map(|delta| {
						delta.new_file().path().map(PathBuf::from)
					}),
				);
			}
		} else {
			// If there is no parent, it is the first commit.
			// So get all the files in the tree.
			if let Ok(tree) = commit.tree() {
				tree.walk(TreeWalkMode::PreOrder, |dir, entry| {
					if entry.kind().expect("failed to get entry kind") !=
						git2::ObjectType::Blob
					{
						return 0;
					}
					let name = entry.name().expect("failed to get entry name");
					let entry_path = if dir == "," {
						name.to_string()
					} else {
						format!("{dir}/{name}")
					};
					changed_files.push(entry_path.into());
					0
				})
				.expect("failed to get the changed files of the first commit");
			}
		}
		changed_files
	}

	/// Returns the current tag.
	///
	/// It is the same as running `git describe --tags`
	pub fn current_tag(&self) -> Option<Tag> {
		self.inner
			.describe(DescribeOptions::new().describe_tags())
			.ok()
			.and_then(|describe| {
				describe
					.format(None)
					.ok()
					.map(|name| self.resolve_tag(&name))
			})
	}

	/// Returns the tag object of the given name.
	///
	/// If given name doesn't exist, it still returns `Tag` with the given name.
	pub fn resolve_tag(&self, name: &str) -> Tag {
		match self
			.inner
			.resolve_reference_from_short_name(name)
			.and_then(|r| r.peel_to_tag())
		{
			Ok(tag) => Tag {
				name:    tag.name().unwrap_or_default().to_owned(),
				message: tag.message().map(|msg| {
					TAG_SIGNATURE_REGEX.replace(msg, "").trim().to_owned()
				}),
			},
			_ => Tag {
				name:    name.to_owned(),
				message: None,
			},
		}
	}

	/// Returns the commit object of the given ID.
	pub fn find_commit(&self, id: &str) -> Option<Commit> {
		if let Ok(oid) = Oid::from_str(id) {
			if let Ok(commit) = self.inner.find_commit(oid) {
				return Some(commit);
			}
		}
		None
	}

	/// Decide whether to include tag
	///
	/// `head_commit` is the `latest` commit to generate changelog. It can be a
	/// branch head or a detached head. `tag_commit` is a tagged commit. If the
	/// commit is in the descendant graph of the head_commit or is the
	/// head_commit itself, Changelog should include the tag.
	fn should_include_tag(
		&self,
		head_commit: &Commit,
		tag_commit: &Commit,
	) -> Result<bool> {
		Ok(self
			.inner
			.graph_descendant_of(head_commit.id(), tag_commit.id())? ||
			head_commit.id() == tag_commit.id())
	}

	/// Parses and returns a commit-tag map.
	///
	/// It collects lightweight and annotated tags.
	pub fn tags(
		&self,
		pattern: Option<&Regex>,
		topo_order: bool,
<<<<<<< HEAD
	) -> Result<TaggedCommits<'_>> {
=======
		use_branch_tags: bool,
	) -> Result<IndexMap<String, Tag>> {
>>>>>>> 8b7c2008
		let mut tags: Vec<(Commit, Tag)> = Vec::new();
		let tag_names = self.inner.tag_names(None)?;
		let head_commit = self.inner.head()?.peel_to_commit()?;
		for name in tag_names
			.iter()
			.flatten()
			.filter(|tag_name| {
				pattern.is_none() ||
					pattern.is_some_and(|pat| pat.is_match(tag_name))
			})
			.map(String::from)
		{
			let obj = self.inner.revparse_single(&name)?;
			if let Ok(commit) = obj.clone().into_commit() {
				if use_branch_tags &&
					!self.should_include_tag(&head_commit, &commit)?
				{
					continue;
				}

				tags.push((commit, Tag {
					name,
					message: None,
				}));
			} else if let Some(tag) = obj.as_tag() {
				if let Some(commit) = tag
					.target()
					.ok()
					.and_then(|target| target.into_commit().ok())
				{
					if use_branch_tags &&
						!self.should_include_tag(&head_commit, &commit)?
					{
						continue;
					}
					tags.push((commit, Tag {
						name:    tag.name().map(String::from).unwrap_or(name),
						message: tag.message().map(|msg| {
							TAG_SIGNATURE_REGEX.replace(msg, "").trim().to_owned()
						}),
					}));
				}
			}
		}
		if !topo_order {
			tags.sort_by_key(|(commit, _)| commit.time().seconds());
		}
		TaggedCommits::new(self, tags)
	}

	/// Returns the remote of the upstream repository.
	///
	/// The strategy used here is the following:
	///
	/// Find the branch that HEAD points to, and read the remote configured for
	/// that branch returns the remote and the name of the local branch.
	pub fn upstream_remote(&self) -> Result<Remote> {
		for branch in self.inner.branches(Some(BranchType::Local))? {
			let branch = branch?.0;
			if branch.is_head() {
				let upstream = &self.inner.branch_upstream_remote(&format!(
					"refs/heads/{}",
					&branch.name()?.ok_or_else(|| Error::RepoError(
						String::from("branch name is not valid")
					))?
				))?;
				let upstream_name = upstream.as_str().ok_or_else(|| {
					Error::RepoError(String::from(
						"name of the upstream remote is not valid",
					))
				})?;
				let origin = &self.inner.find_remote(upstream_name)?;
				let url = origin
					.url()
					.ok_or_else(|| {
						Error::RepoError(String::from(
							"failed to get the remote URL",
						))
					})?
					.to_string();
				trace!("Upstream URL: {url}");
				let url = Url::parse(&url)?;
				let segments: Vec<&str> = url
					.path_segments()
					.ok_or_else(|| {
						Error::RepoError(String::from("failed to get URL segments"))
					})?
					.rev()
					.collect();
				if let (Some(owner), Some(repo)) =
					(segments.get(1), segments.first())
				{
					return Ok(Remote {
						owner:     owner.to_string(),
						repo:      repo.trim_end_matches(".git").to_string(),
						token:     None,
						is_custom: false,
					});
				}
			}
		}
		Err(Error::RepoError(String::from("no remotes configured")))
	}
}

/// Stores which commits are tagged with which tags.
#[derive(Debug)]
pub struct TaggedCommits<'a> {
	/// All the commits in the repository.
	pub commits: IndexMap<String, Commit<'a>>,
	/// Commit ID to tag map.
	tags:        IndexMap<String, Tag>,
	/// List of tags' commit indexes.
	///
	/// Sorted in reverse order, meaning the first element is the latest tag.
	///
	/// Used for lookups.
	tag_ids:     Vec<usize>,
}

impl<'a> TaggedCommits<'a> {
	fn new(
		repository: &'a Repository,
		tags: Vec<(Commit<'a>, Tag)>,
	) -> Result<Self> {
		let commits = repository.commits(None, None, None)?;
		let commits: IndexMap<_, _> = commits
			.into_iter()
			.map(|c| (c.id().to_string(), c))
			.collect();
		let mut tag_ids: Vec<_> = tags
			.iter()
			.filter_map(|(commit, _tag)| {
				let id = commit.id().to_string();
				commits.get_index_of(&id)
			})
			.collect();
		tag_ids.sort_by_key(|idx| Reverse(*idx));
		let tags = tags
			.into_iter()
			.map(|(commit, tag)| (commit.id().to_string(), tag))
			.collect();
		Ok(Self {
			commits,
			tag_ids,
			tags,
		})
	}

	/// Returns the number of tags.
	pub fn len(&self) -> usize {
		self.tags.len()
	}

	/// Returns `true` if there are no tags.
	pub fn is_empty(&self) -> bool {
		self.tags.is_empty()
	}

	/// Returns an iterator over all the tags.
	pub fn tags(&self) -> impl Iterator<Item = &Tag> {
		self.tags.iter().map(|(_, tag)| tag)
	}

	/// Returns the last tag.
	pub fn last(&self) -> Option<&Tag> {
		self.tags().last()
	}

	/// Returns the tag of the given commit.
	///
	/// Note that this only searches for an exact match.
	/// For a more general search, use [`get_closest`](Self::get_closest)
	/// instead.
	pub fn get(&self, commit: &str) -> Option<&Tag> {
		self.tags.get(commit)
	}

	/// Returns the tag at the given index.
	///
	/// The index can be calculated with `tags().position()`.
	pub fn get_index(&self, idx: usize) -> Option<&Tag> {
		self.tags.get_index(idx).map(|(_, tag)| tag)
	}

	/// Returns the tag closest to the given commit.
	pub fn get_closest(&self, commit: &str) -> Option<&Tag> {
		if let Some(tagged) = self.get(commit) {
			return Some(tagged);
		}

		let index = self.commits.get_index_of(commit)?;
		let tag_index = self.tag_ids.iter().find(|tag_idx| index >= **tag_idx)?;
		Some(&self.tags[*tag_index])
	}

	/// Returns the commit of the given tag.
	pub fn get_commit(&self, tag_name: &str) -> Option<&str> {
		self.tags
			.iter()
			.find(|(_, t)| t.name == tag_name)
			.map(|(commit, _)| commit.as_str())
	}

	/// Returns `true` if the given tag exists.
	pub fn contains_commit(&self, commit: &str) -> bool {
		self.tags.contains_key(commit)
	}

	/// Inserts a new tagged commit.
	pub fn insert(&mut self, commit: String, tag: Tag) {
		if let Some(index) = self.commits.get_index_of(&commit) {
			if let Err(idx) = self.binary_search(index) {
				self.tag_ids.insert(idx, index);
			}
		}
		self.tags.insert(commit, tag);
	}

	/// Retains only the tags specified by the predicate.
	pub fn retain(&mut self, mut f: impl FnMut(&Tag) -> bool) {
		self.tag_ids
			.retain(|idx| f(self.tags.get_index(*idx).unwrap().1));
		self.tags.retain(|_, tag| f(tag));
	}

	fn binary_search(&self, index: usize) -> std::result::Result<usize, usize> {
		self.tag_ids
			.binary_search_by_key(&Reverse(index), |tag_idx| Reverse(*tag_idx))
	}
}

#[cfg(test)]
mod test {
	use super::*;
	use crate::commit::Commit as AppCommit;
	use std::env;
	use std::path::Path;
	use std::process::Command;
	use std::str;
	use temp_dir::TempDir;

	fn get_last_commit_hash() -> Result<String> {
		Ok(str::from_utf8(
			Command::new("git")
				.args(["log", "--pretty=format:'%H'", "-n", "1"])
				.output()?
				.stdout
				.as_ref(),
		)?
		.trim_matches('\'')
		.to_string())
	}

	fn get_last_tag() -> Result<String> {
		Ok(str::from_utf8(
			Command::new("git")
				.args(["describe", "--abbrev=0"])
				.output()?
				.stdout
				.as_ref(),
		)?
		.trim()
		.to_string())
	}

	fn get_repository() -> Result<Repository> {
		Repository::init(
			Path::new(env!("CARGO_MANIFEST_DIR"))
				.parent()
				.expect("parent directory not found")
				.to_path_buf(),
		)
	}

	#[test]
	fn get_latest_commit() -> Result<()> {
		let repository = get_repository()?;
		let commits = repository.commits(None, None, None)?;
		let last_commit =
			AppCommit::from(&commits.first().expect("no commits found").clone());
		assert_eq!(get_last_commit_hash()?, last_commit.id);
		Ok(())
	}

	#[test]
	fn get_latest_tag() -> Result<()> {
		let repository = get_repository()?;
<<<<<<< HEAD
		let tags = repository.tags(None, false)?;
		assert_eq!(
			get_last_tag()?,
			tags.tags().last().expect("no tags found").name
		);
=======
		let tags = repository.tags(&None, false, false)?;
		assert_eq!(get_last_tag()?, tags.last().expect("no tags found").1.name);
>>>>>>> 8b7c2008
		Ok(())
	}

	#[test]
	fn git_tags() -> Result<()> {
		let repository = get_repository()?;
<<<<<<< HEAD
		let tags = repository.tags(None, true)?;
=======
		let tags = repository.tags(&None, true, false)?;
>>>>>>> 8b7c2008
		assert_eq!(
			tags.get("2b8b4d3535f29231e05c3572e919634b9af907b6")
				.expect(
					"the commit hash does not exist in the repository (tag v0.1.0)"
				)
				.name,
			"v0.1.0"
		);
		assert_eq!(
			tags.get("4ddef08debfff48117586296e49d5caa0800d1b5")
				.expect(
					"the commit hash does not exist in the repository (tag \
					 v0.1.0-beta.4)"
				)
				.name,
			"v0.1.0-beta.4"
		);
		let tags = repository.tags(
			Some(
				&Regex::new("^v[0-9]+\\.[0-9]+\\.[0-9]$")
					.expect("the regex is not valid"),
			),
			true,
			false,
		)?;
		assert_eq!(
			tags.get("2b8b4d3535f29231e05c3572e919634b9af907b6")
				.expect(
					"the commit hash does not exist in the repository (tag v0.1.0)"
				)
				.name,
			"v0.1.0"
		);
		assert!(!tags.contains_commit("4ddef08debfff48117586296e49d5caa0800d1b5"));
		Ok(())
	}

	#[test]
	fn git_upstream_remote() -> Result<()> {
		let repository = get_repository()?;
		let remote = repository.upstream_remote()?;
		assert_eq!(
			Remote {
				owner:     remote.owner.clone(),
				repo:      String::from("git-cliff"),
				token:     None,
				is_custom: false,
			},
			remote
		);
		Ok(())
	}

	#[test]
	fn resolves_existing_tag_with_name_and_message() -> Result<()> {
		let repository = get_repository()?;
		let tag = repository.resolve_tag("v0.2.3");
		assert_eq!(tag.name, "v0.2.3");
		assert_eq!(
			tag.message,
			Some(
				"Release v0.2.3\n\nBug Fixes\n- Fetch the dependencies before \
				 copying the file to embed (9e29c95)"
					.to_string()
			)
		);

		Ok(())
	}

	#[test]
	fn resolves_tag_when_no_tags_exist() -> Result<()> {
		let repository = get_repository()?;
		let tag = repository.resolve_tag("nonexistent-tag");
		assert_eq!(tag.name, "nonexistent-tag");
		assert_eq!(tag.message, None);
		Ok(())
	}

	fn create_temp_repo() -> (Repository, TempDir) {
		let temp_dir =
			TempDir::with_prefix("git-cliff-").expect("failed to create temp dir");

		let output = Command::new("git")
			.args(["init"])
			.current_dir(temp_dir.path())
			.output()
			.expect("failed to execute git init");
		assert!(output.status.success(), "git init failed {:?}", output);

		let repo = Repository::init(temp_dir.path().to_path_buf())
			.expect("failed to init repo");
		let output = Command::new("git")
			.args(["config", "user.email", "test@gmail.com"])
			.current_dir(temp_dir.path())
			.output()
			.expect("failed to execute git config user.email");
		assert!(
			output.status.success(),
			"git config user.email failed {:?}",
			output
		);

		let output = Command::new("git")
			.args(["config", "user.name", "test"])
			.current_dir(temp_dir.path())
			.output()
			.expect("failed to execute git config user.name");
		assert!(
			output.status.success(),
			"git config user.name failed {:?}",
			output
		);

		(repo, temp_dir)
	}

	fn create_commit_with_files<'a>(
		repo: &'a Repository,
		files: Vec<(&'a str, &'a str)>,
	) -> Commit<'a> {
		for (path, content) in files {
			if let Some(parent) = repo.path.join(path).parent() {
				std::fs::create_dir_all(parent).expect("failed to create dir");
			}
			std::fs::write(repo.path.join(path), content)
				.expect("failed to write file");
		}

		let output = Command::new("git")
			.args(["add", "."])
			.current_dir(&repo.path)
			.output()
			.expect("failed to execute git add");
		assert!(output.status.success(), "git add failed {:?}", output);

		let output = Command::new("git")
			.args(["commit", "--no-gpg-sign", "-m", "test commit"])
			.current_dir(&repo.path)
			.output()
			.expect("failed to execute git commit");
		assert!(output.status.success(), "git commit failed {:?}", output);

		let last_commit = repo
			.inner
			.head()
			.and_then(|head| head.peel_to_commit())
			.expect("failed to get the last commit");

		last_commit
	}

	#[test]
	fn test_should_retain_commit() {
		let (repo, _temp_dir) = create_temp_repo();

		let new_pattern = |input: &str| {
			Repository::normalize_pattern(
				Pattern::new(input).expect("valid pattern"),
			)
		};

		let first_commit = create_commit_with_files(&repo, vec![
			("initial.txt", "initial content"),
			("dir/initial.txt", "initial content"),
		]);

		{
			let retain = repo.should_retain_commit(
				&first_commit,
				&Some(vec![new_pattern("dir/")]),
				&None,
			);
			assert!(retain, "include: dir/");
		}

		let commit = create_commit_with_files(&repo, vec![
			("file1.txt", "content1"),
			("file2.txt", "content2"),
			("dir/file3.txt", "content3"),
			("dir/subdir/file4.txt", "content4"),
		]);

		{
			let retain = repo.should_retain_commit(&commit, &None, &None);
			assert!(retain, "no include/exclude patterns");
		}

		{
			let retain = repo.should_retain_commit(
				&commit,
				&Some(vec![new_pattern("./")]),
				&None,
			);
			assert!(retain, "include: ./");
		}

		{
			let retain = repo.should_retain_commit(
				&commit,
				&Some(vec![new_pattern("**")]),
				&None,
			);
			assert!(retain, "include: **");
		}

		{
			let retain = repo.should_retain_commit(
				&commit,
				&Some(vec![new_pattern("*")]),
				&None,
			);
			assert!(retain, "include: *");
		}

		{
			let retain = repo.should_retain_commit(
				&commit,
				&Some(vec![new_pattern("dir/")]),
				&None,
			);
			assert!(retain, "include: dir/");
		}

		{
			let retain = repo.should_retain_commit(
				&commit,
				&Some(vec![new_pattern("dir/*")]),
				&None,
			);
			assert!(retain, "include: dir/*");
		}

		{
			let retain = repo.should_retain_commit(
				&commit,
				&Some(vec![new_pattern("file1.txt")]),
				&None,
			);
			assert!(retain, "include: file1.txt");
		}

		{
			let retain = repo.should_retain_commit(
				&commit,
				&None,
				&Some(vec![new_pattern("file1.txt")]),
			);
			assert!(retain, "exclude: file1.txt");
		}

		{
			let retain = repo.should_retain_commit(
				&commit,
				&Some(vec![new_pattern("file1.txt")]),
				&Some(vec![new_pattern("file2.txt")]),
			);
			assert!(retain, "include: file1.txt, exclude: file2.txt");
		}

		{
			let retain = repo.should_retain_commit(
				&commit,
				&None,
				&Some(vec![new_pattern("**/*.txt")]),
			);
			assert!(!retain, "exclude: **/*.txt");
		}
	}
}<|MERGE_RESOLUTION|>--- conflicted
+++ resolved
@@ -335,12 +335,8 @@
 		&self,
 		pattern: Option<&Regex>,
 		topo_order: bool,
-<<<<<<< HEAD
+		use_branch_tags: bool,
 	) -> Result<TaggedCommits<'_>> {
-=======
-		use_branch_tags: bool,
-	) -> Result<IndexMap<String, Tag>> {
->>>>>>> 8b7c2008
 		let mut tags: Vec<(Commit, Tag)> = Vec::new();
 		let tag_names = self.inner.tag_names(None)?;
 		let head_commit = self.inner.head()?.peel_to_commit()?;
@@ -629,27 +625,18 @@
 	#[test]
 	fn get_latest_tag() -> Result<()> {
 		let repository = get_repository()?;
-<<<<<<< HEAD
-		let tags = repository.tags(None, false)?;
+		let tags = repository.tags(None, false, false)?;
 		assert_eq!(
 			get_last_tag()?,
 			tags.tags().last().expect("no tags found").name
 		);
-=======
-		let tags = repository.tags(&None, false, false)?;
-		assert_eq!(get_last_tag()?, tags.last().expect("no tags found").1.name);
->>>>>>> 8b7c2008
 		Ok(())
 	}
 
 	#[test]
 	fn git_tags() -> Result<()> {
 		let repository = get_repository()?;
-<<<<<<< HEAD
-		let tags = repository.tags(None, true)?;
-=======
-		let tags = repository.tags(&None, true, false)?;
->>>>>>> 8b7c2008
+		let tags = repository.tags(None, true, false)?;
 		assert_eq!(
 			tags.get("2b8b4d3535f29231e05c3572e919634b9af907b6")
 				.expect(
