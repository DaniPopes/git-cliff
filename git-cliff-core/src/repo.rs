use crate::config::Remote;
use crate::error::{
	Error,
	Result,
};
use crate::tag::Tag;
use git2::{
	BranchType,
	Commit,
	DescribeOptions,
	Oid,
	Repository as GitRepository,
	Sort,
	TreeWalkMode,
};
use glob::Pattern;
use indexmap::IndexMap;
use lazy_regex::{
	lazy_regex,
	Lazy,
	Regex,
};
use std::cmp::Reverse;
use std::io;
use std::path::PathBuf;
use url::Url;

/// Regex for replacing the signature part of a tag message.
static TAG_SIGNATURE_REGEX: Lazy<Regex> = lazy_regex!(
	// https://git-scm.com/docs/gitformat-signature#_description
	r"(?s)-----BEGIN (PGP|SSH|SIGNED) (SIGNATURE|MESSAGE)-----(.*?)-----END (PGP|SSH|SIGNED) (SIGNATURE|MESSAGE)-----"
);

/// Name of the cache file for changed files.
const CHANGED_FILES_CACHE: &str = "changed_files_cache";

/// Wrapper for [`Repository`] type from git2.
///
/// [`Repository`]: GitRepository
pub struct Repository {
	inner:                    GitRepository,
	/// Repository path.
	path:                     PathBuf,
	/// Cache path for the changed files of the commits.
	changed_files_cache_path: PathBuf,
}

impl Repository {
	/// Initializes (opens) the repository.
	pub fn init(path: PathBuf) -> Result<Self> {
		if path.exists() {
			let inner = GitRepository::discover(&path).or_else(|err| {
				let jujutsu_path =
					path.join(".jj").join("repo").join("store").join("git");
				if jujutsu_path.exists() {
					GitRepository::open_bare(&jujutsu_path)
				} else {
					Err(err)
				}
			})?;
			let changed_files_cache_path = inner
				.path()
				.join(env!("CARGO_PKG_NAME"))
				.join(CHANGED_FILES_CACHE);
			Ok(Self {
				inner,
				path,
				changed_files_cache_path,
			})
		} else {
			Err(Error::IoError(io::Error::new(
				io::ErrorKind::NotFound,
				"repository path not found",
			)))
		}
	}

	/// Returns the path of the repository.
	pub fn path(&self) -> PathBuf {
		let mut path = self.inner.path().to_path_buf();
		if path.ends_with(".git") {
			path.pop();
		}
		path
	}

	/// Parses and returns the commits.
	///
	/// Sorts the commits by their time.
	pub fn commits(
		&self,
		range: Option<&str>,
		include_path: Option<Vec<Pattern>>,
		exclude_path: Option<Vec<Pattern>>,
	) -> Result<Vec<Commit>> {
		let mut revwalk = self.inner.revwalk()?;
		revwalk.set_sorting(Sort::TOPOLOGICAL)?;
		if let Some(range) = range {
			if range.contains("..") {
				revwalk.push_range(range)?;
			} else {
				// When a single SHA is provided as the "range", start from the root.
				revwalk.push(Oid::from_str(range)?)?;
			}
		} else {
			revwalk.push_head()?;
		}
		let mut commits: Vec<Commit> = revwalk
			.filter_map(|id| id.ok())
			.filter_map(|id| self.inner.find_commit(id).ok())
			.collect();
		if include_path.is_some() || exclude_path.is_some() {
			let include_patterns = include_path.map(|patterns| {
				patterns.into_iter().map(Self::normalize_pattern).collect()
			});
			let exclude_patterns = exclude_path.map(|patterns| {
				patterns.into_iter().map(Self::normalize_pattern).collect()
			});
			commits.retain(|commit| {
				self.should_retain_commit(
					commit,
					&include_patterns,
					&exclude_patterns,
				)
			});
		}
		Ok(commits)
	}

	/// Normalizes the glob pattern to match the git diff paths.
	///
	/// It removes the leading `./` and adds `**` to the end if the pattern is a
	/// directory.
	fn normalize_pattern(pattern: Pattern) -> Pattern {
		let star_added = match pattern.as_str().chars().last() {
			Some('/' | '\\') => Pattern::new(&format!("{pattern}**"))
				.expect("failed to add '**' to the end of glob"),
			_ => pattern,
		};
		let pattern_normal = match star_added.as_str().strip_prefix("./") {
			Some(stripped) => Pattern::new(stripped)
				.expect("failed to remove leading ./ from glob"),
			None => star_added,
		};
		pattern_normal
	}

	/// Calculates whether the commit should be retained or not.
	///
	/// This function is used to filter the commits based on the changed files,
	/// and include/exclude patterns.
	fn should_retain_commit(
		&self,
		commit: &Commit,
		include_patterns: &Option<Vec<Pattern>>,
		exclude_patterns: &Option<Vec<Pattern>>,
	) -> bool {
		let changed_files = self.commit_changed_files(commit);
		match (include_patterns, exclude_patterns) {
			(Some(include_pattern), Some(exclude_pattern)) => {
				// check if the commit has any changed files that match any of the
				// include patterns and non of the exclude patterns.
				changed_files.iter().any(|path| {
					include_pattern
						.iter()
						.any(|pattern| pattern.matches_path(path)) &&
						!exclude_pattern
							.iter()
							.any(|pattern| pattern.matches_path(path))
				})
			}
			(Some(include_pattern), None) => {
				// check if the commit has any changed files that match the include
				// patterns.
				changed_files.iter().any(|path| {
					include_pattern
						.iter()
						.any(|pattern| pattern.matches_path(path))
				})
			}
			(None, Some(exclude_pattern)) => {
				// check if the commit has at least one changed file that does not
				// match all exclude patterns.
				changed_files.iter().any(|path| {
					!exclude_pattern
						.iter()
						.any(|pattern| pattern.matches_path(path))
				})
			}
			(None, None) => true,
		}
	}

	/// Returns the changed files of the commit.
	///
	/// It uses a cache to speed up checks to store the changed files of the
	/// commits under `./.git/git-cliff-core/changed_files_cache`. The speed-up
	/// was measured to be around 260x for large repositories.
	///
	/// If the cache is not found, it calculates the changed files and adds them
	/// to the cache via [`Self::commit_changed_files_no_cache`].
	fn commit_changed_files(&self, commit: &Commit) -> Vec<PathBuf> {
		// Cache key is generated from the repository path and commit id
		let cache_key = format!("commit_id:{}", commit.id());

		// Check the cache first.
		{
			if let Ok(result) =
				cacache::read_sync(&self.changed_files_cache_path, &cache_key)
			{
				if let Ok((files, _)) =
					bincode::decode_from_slice(&result, bincode::config::standard())
				{
					return files;
				}
			}
		}

		// If the cache is not found, calculate the result and set it to the cache.
		let result = self.commit_changed_files_no_cache(commit);
		match bincode::encode_to_vec(
			self.commit_changed_files_no_cache(commit),
			bincode::config::standard(),
		) {
			Ok(v) => {
				if let Err(e) = cacache::write_sync_with_algo(
					cacache::Algorithm::Xxh3,
					&self.changed_files_cache_path,
					cache_key,
					v,
				) {
					error!("Failed to set cache for repo {:?}: {e}", self.path);
				}
			}
			Err(e) => {
				error!("Failed to serialize cache for repo {:?}: {e}", self.path);
			}
		}

		result
	}

	/// Calculate the changed files of the commit.
	///
	/// This function does not use the cache (directly calls git2).
	fn commit_changed_files_no_cache(&self, commit: &Commit) -> Vec<PathBuf> {
		let mut changed_files = Vec::new();
		if let Ok(prev_commit) = commit.parent(0) {
			// Compare the current commit with the previous commit to get the
			// changed files.
			// libgit2 does not provide a way to get the changed files directly, so
			// the full diff is calculated here.
			if let Ok(diff) = self.inner.diff_tree_to_tree(
				commit.tree().ok().as_ref(),
				prev_commit.tree().ok().as_ref(),
				None,
			) {
				changed_files.extend(
					diff.deltas().filter_map(|delta| {
						delta.new_file().path().map(PathBuf::from)
					}),
				);
			}
		} else {
			// If there is no parent, it is the first commit.
			// So get all the files in the tree.
			if let Ok(tree) = commit.tree() {
				tree.walk(TreeWalkMode::PreOrder, |dir, entry| {
					if entry.kind().expect("failed to get entry kind") !=
						git2::ObjectType::Blob
					{
						return 0;
					}
					let name = entry.name().expect("failed to get entry name");
					let entry_path = if dir == "," {
						name.to_string()
					} else {
						format!("{dir}/{name}")
					};
					changed_files.push(entry_path.into());
					0
				})
				.expect("failed to get the changed files of the first commit");
			}
		}
		changed_files
	}

	/// Returns the current tag.
	///
	/// It is the same as running `git describe --tags`
	pub fn current_tag(&self) -> Option<Tag> {
		self.inner
			.describe(DescribeOptions::new().describe_tags())
			.ok()
			.and_then(|describe| {
				describe
					.format(None)
					.ok()
					.map(|name| self.resolve_tag(&name))
			})
	}

	/// Returns the tag object of the given name.
	///
	/// If given name doesn't exist, it still returns `Tag` with the given name.
	pub fn resolve_tag(&self, name: &str) -> Tag {
		match self
			.inner
			.resolve_reference_from_short_name(name)
			.and_then(|r| r.peel_to_tag())
		{
			Ok(tag) => Tag {
				name:    tag.name().unwrap_or_default().to_owned(),
				message: tag.message().map(|msg| {
					TAG_SIGNATURE_REGEX.replace(msg, "").trim().to_owned()
				}),
			},
			_ => Tag {
				name:    name.to_owned(),
				message: None,
			},
		}
	}

	/// Returns the commit object of the given ID.
	pub fn find_commit(&self, id: &str) -> Option<Commit> {
		if let Ok(oid) = Oid::from_str(id) {
			if let Ok(commit) = self.inner.find_commit(oid) {
				return Some(commit);
			}
		}
		None
	}

	/// Decide whether to include tag.
	///
	/// `head_commit` is the `latest` commit to generate changelog. It can be a
	/// branch head or a detached head. `tag_commit` is a tagged commit. If the
	/// commit is in the descendant graph of the `head_commit` or is the
	/// `head_commit` itself, Changelog should include the tag.
	fn should_include_tag(
		&self,
		head_commit: &Commit,
		tag_commit: &Commit,
	) -> Result<bool> {
		Ok(self
			.inner
			.graph_descendant_of(head_commit.id(), tag_commit.id())? ||
			head_commit.id() == tag_commit.id())
	}

	/// Parses and returns a commit-tag map.
	///
	/// It collects lightweight and annotated tags.
	pub fn tags(
		&self,
		pattern: Option<&Regex>,
		topo_order: bool,
		use_branch_tags: bool,
	) -> Result<TaggedCommits<'_>> {
		let mut tags: Vec<(Commit, Tag)> = Vec::new();
		let tag_names = self.inner.tag_names(None)?;
		let head_commit = self.inner.head()?.peel_to_commit()?;
		for name in tag_names
			.iter()
			.flatten()
			.filter(|tag_name| {
<<<<<<< HEAD
				pattern.is_none() ||
					pattern.is_some_and(|pat| pat.is_match(tag_name))
=======
				pattern.as_ref().is_none_or(|pat| pat.is_match(tag_name))
>>>>>>> e85888f5
			})
			.map(String::from)
		{
			let obj = self.inner.revparse_single(&name)?;
			if let Ok(commit) = obj.clone().into_commit() {
				if use_branch_tags &&
					!self.should_include_tag(&head_commit, &commit)?
				{
					continue;
				}

				tags.push((commit, Tag {
					name,
					message: None,
				}));
			} else if let Some(tag) = obj.as_tag() {
				if let Some(commit) = tag
					.target()
					.ok()
					.and_then(|target| target.into_commit().ok())
				{
					if use_branch_tags &&
						!self.should_include_tag(&head_commit, &commit)?
					{
						continue;
					}
					tags.push((commit, Tag {
						name:    tag.name().map(String::from).unwrap_or(name),
						message: tag.message().map(|msg| {
							TAG_SIGNATURE_REGEX.replace(msg, "").trim().to_owned()
						}),
					}));
				}
			}
		}
		if !topo_order {
			tags.sort_by_key(|(commit, _)| commit.time().seconds());
		}
		TaggedCommits::new(self, tags)
	}

	/// Returns the remote of the upstream repository.
	///
	/// The strategy used here is the following:
	///
	/// Find the branch that HEAD points to, and read the remote configured for
	/// that branch returns the remote and the name of the local branch.
	///
	/// Note: HEAD must not be detached.
	pub fn upstream_remote(&self) -> Result<Remote> {
		for branch in self.inner.branches(Some(BranchType::Local))? {
			let branch = branch?.0;
			if branch.is_head() {
				let upstream = &self.inner.branch_upstream_remote(&format!(
					"refs/heads/{}",
					&branch.name()?.ok_or_else(|| Error::RepoError(
						String::from("branch name is not valid")
					))?
				))?;
				let upstream_name = upstream.as_str().ok_or_else(|| {
					Error::RepoError(String::from(
						"name of the upstream remote is not valid",
					))
				})?;
				let origin = &self.inner.find_remote(upstream_name)?;
				let url = origin
					.url()
					.ok_or_else(|| {
						Error::RepoError(String::from(
							"failed to get the remote URL",
						))
					})?
					.to_string();
				trace!("Upstream URL: {url}");
				return find_remote(&url);
			}
		}
		Err(Error::RepoError(String::from(
			"no remotes configured or HEAD is detached",
		)))
	}
}

/// Stores which commits are tagged with which tags.
#[derive(Debug)]
pub struct TaggedCommits<'a> {
	/// All the commits in the repository.
	pub commits: IndexMap<String, Commit<'a>>,
	/// Commit ID to tag map.
	tags:        IndexMap<String, Tag>,
	/// List of tags' commit indexes. Points into `commits`.
	///
	/// Sorted in reverse order, meaning the first element is the latest tag.
	///
	/// Used for lookups.
	tag_indexes: Vec<usize>,
}

impl<'a> TaggedCommits<'a> {
	fn new(
		repository: &'a Repository,
		tags: Vec<(Commit<'a>, Tag)>,
	) -> Result<Self> {
		let commits = repository.commits(None, None, None)?;
		let commits: IndexMap<_, _> = commits
			.into_iter()
			.map(|c| (c.id().to_string(), c))
			.collect();
		let mut tag_ids: Vec<_> = tags
			.iter()
			.filter_map(|(commit, _tag)| {
				let id = commit.id().to_string();
				commits.get_index_of(&id)
			})
			.collect();
		tag_ids.sort_by_key(|idx| Reverse(*idx));
		let tags = tags
			.into_iter()
			.map(|(commit, tag)| (commit.id().to_string(), tag))
			.collect();
		Ok(Self {
			commits,
			tag_indexes: tag_ids,
			tags,
		})
	}

	/// Returns the number of tags.
	pub fn len(&self) -> usize {
		self.tags.len()
	}

	/// Returns `true` if there are no tags.
	pub fn is_empty(&self) -> bool {
		self.tags.is_empty()
	}

	/// Returns an iterator over all the tags.
	pub fn tags(&self) -> impl Iterator<Item = &Tag> {
		self.tags.iter().map(|(_, tag)| tag)
	}

	/// Returns the last tag.
	pub fn last(&self) -> Option<&Tag> {
		self.tags().last()
	}

	/// Returns the tag of the given commit.
	///
	/// Note that this only searches for an exact match.
	/// For a more general search, use [`get_closest`](Self::get_closest)
	/// instead.
	pub fn get(&self, commit: &str) -> Option<&Tag> {
		self.tags.get(commit)
	}

	/// Returns the tag at the given index.
	///
	/// The index can be calculated with `tags().position()`.
	pub fn get_index(&self, idx: usize) -> Option<&Tag> {
		self.tags.get_index(idx).map(|(_, tag)| tag)
	}

	/// Returns the tag closest to the given commit.
	pub fn get_closest(&self, commit: &str) -> Option<&Tag> {
		// Try exact match first.
		if let Some(tagged) = self.get(commit) {
			return Some(tagged);
		}

		let index = self.commits.get_index_of(commit)?;
		let tag_index =
			*self.tag_indexes.iter().find(|tag_idx| index >= **tag_idx)?;
		self.get_tag_by_id(tag_index)
	}

	fn get_tag_by_id(&self, id: usize) -> Option<&Tag> {
		let (commit_of_tag, _) = self.commits.get_index(id)?;
		self.tags.get(commit_of_tag)
	}

	/// Returns the commit of the given tag.
	pub fn get_commit(&self, tag_name: &str) -> Option<&str> {
		self.tags
			.iter()
			.find(|(_, t)| t.name == tag_name)
			.map(|(commit, _)| commit.as_str())
	}

	/// Returns `true` if the given tag exists.
	pub fn contains_commit(&self, commit: &str) -> bool {
		self.tags.contains_key(commit)
	}

	/// Inserts a new tagged commit.
	pub fn insert(&mut self, commit: String, tag: Tag) {
		if let Some(index) = self.commits.get_index_of(&commit) {
			if let Err(idx) = self.binary_search(index) {
				self.tag_indexes.insert(idx, index);
			}
		}
		self.tags.insert(commit, tag);
	}

	/// Retains only the tags specified by the predicate.
	pub fn retain(&mut self, mut f: impl FnMut(&Tag) -> bool) {
		self.tag_indexes.retain(|&idx| {
			let panic_msg = "invalid TaggedCommits state";
			let (commit_of_tag, _) = self.commits.get_index(idx).expect(panic_msg);
			let tag = self.tags.get(commit_of_tag).expect(panic_msg);
			let retain = f(tag);
			if !retain {
				self.tags.shift_remove(commit_of_tag);
			}
			retain
		});
	}

	fn binary_search(&self, index: usize) -> std::result::Result<usize, usize> {
		self.tag_indexes
			.binary_search_by_key(&Reverse(index), |tag_idx| Reverse(*tag_idx))
	}
}

fn find_remote(url: &str) -> Result<Remote> {
	url_path_segments(url).or_else(|err| {
		if url.contains("@") && url.contains(":") && url.contains("/") {
			ssh_path_segments(url)
		} else {
			Err(err)
		}
	})
}

/// Returns the Remote from parsing the HTTPS format URL.
///
/// This function expects the URL to be in the following format:
///
/// > https://hostname/query/path.git
fn url_path_segments(url: &str) -> Result<Remote> {
	let parsed_url = Url::parse(url.strip_suffix(".git").unwrap_or(url))?;
	let segments: Vec<&str> = parsed_url
		.path_segments()
		.ok_or_else(|| Error::RepoError(String::from("failed to get URL segments")))?
		.rev()
		.collect();
	let [repo, owner, ..] = &segments[..] else {
		return Err(Error::RepoError(String::from(
			"failed to get the owner and repo",
		)));
	};
	Ok(Remote {
		owner:     owner.to_string(),
		repo:      repo.to_string(),
		token:     None,
		is_custom: false,
		api_url:   None,
	})
}

/// Returns the Remote from parsing the SSH format URL.
///
/// This function expects the URL to be in the following format:
///
/// > git@hostname:owner/repo.git
fn ssh_path_segments(url: &str) -> Result<Remote> {
	let [_, owner_repo, ..] = url
		.strip_suffix(".git")
		.unwrap_or(url)
		.split(":")
		.collect::<Vec<_>>()[..]
	else {
		return Err(Error::RepoError(String::from(
			"failed to get the owner and repo from ssh remote (:)",
		)));
	};
	let [owner, repo] = owner_repo.split("/").collect::<Vec<_>>()[..] else {
		return Err(Error::RepoError(String::from(
			"failed to get the owner and repo from ssh remote (/)",
		)));
	};
	Ok(Remote {
		owner:     owner.to_string(),
		repo:      repo.to_string(),
		token:     None,
		is_custom: false,
		api_url:   None,
	})
}

#[cfg(test)]
mod test {
	use super::*;
	use crate::commit::Commit as AppCommit;
	use std::env;
	use std::fs;
	use std::path::Path;
	use std::process::Command;
	use std::str;
	use temp_dir::TempDir;

	fn get_last_commit_hash() -> Result<String> {
		Ok(str::from_utf8(
			Command::new("git")
				.args(["log", "--pretty=format:'%H'", "-n", "1"])
				.output()?
				.stdout
				.as_ref(),
		)?
		.trim_matches('\'')
		.to_string())
	}

	fn get_root_commit_hash() -> Result<String> {
		Ok(str::from_utf8(
			Command::new("git")
				.args(["rev-list", "--max-parents=0", "HEAD"])
				.output()?
				.stdout
				.as_ref(),
		)?
		.trim_ascii_end()
		.to_string())
	}

	fn get_last_tag() -> Result<String> {
		Ok(str::from_utf8(
			Command::new("git")
				.args(["describe", "--abbrev=0"])
				.output()?
				.stdout
				.as_ref(),
		)?
		.trim()
		.to_string())
	}

	fn get_repository() -> Result<Repository> {
		Repository::init(
			Path::new(env!("CARGO_MANIFEST_DIR"))
				.parent()
				.expect("parent directory not found")
				.to_path_buf(),
		)
	}

	#[test]
	fn http_url_repo_owner() -> Result<()> {
		let url = "https://hostname.com/bob/magic.git";
		let remote = find_remote(url)?;
		assert_eq!(remote.owner, "bob", "match owner");
		assert_eq!(remote.repo, "magic", "match repo");
		Ok(())
	}

	#[test]
	fn ssh_url_repo_owner() -> Result<()> {
		let url = "git@hostname.com:bob/magic.git";
		let remote = find_remote(url)?;
		assert_eq!(remote.owner, "bob", "match owner");
		assert_eq!(remote.repo, "magic", "match repo");
		Ok(())
	}

	#[test]
	fn get_latest_commit() -> Result<()> {
		let repository = get_repository()?;
		let commits = repository.commits(None, None, None)?;
		let last_commit =
			AppCommit::from(&commits.first().expect("no commits found").clone());
		assert_eq!(get_last_commit_hash()?, last_commit.id);
		Ok(())
	}

	#[test]
	fn commit_search() -> Result<()> {
		let repository = get_repository()?;
		assert!(repository
			.find_commit("e936ed571533ea6c41a1dd2b1a29d085c8dbada5")
			.is_some());
		Ok(())
	}

	#[test]
	fn get_latest_tag() -> Result<()> {
		let repository = get_repository()?;
		let tags = repository.tags(None, false, false)?;
		let latest = tags.last().expect("no tags found").name.clone();
		assert_eq!(get_last_tag()?, latest);

		let current = repository.current_tag().expect("a current tag").name;
		assert!(current.contains(&latest));
		Ok(())
	}

	#[test]
	fn git_tags() -> Result<()> {
		let repository = get_repository()?;
		let tags = repository.tags(None, true, false)?;
		assert_eq!(
			tags.get("2b8b4d3535f29231e05c3572e919634b9af907b6")
				.expect(
					"the commit hash does not exist in the repository (tag v0.1.0)"
				)
				.name,
			"v0.1.0"
		);
		assert_eq!(
			tags.get("4ddef08debfff48117586296e49d5caa0800d1b5")
				.expect(
					"the commit hash does not exist in the repository (tag \
					 v0.1.0-beta.4)"
				)
				.name,
			"v0.1.0-beta.4"
		);
		let tags = repository.tags(
			Some(
				&Regex::new("^v[0-9]+\\.[0-9]+\\.[0-9]$")
					.expect("the regex is not valid"),
			),
			true,
			false,
		)?;
		assert_eq!(
			tags.get("2b8b4d3535f29231e05c3572e919634b9af907b6")
				.expect(
					"the commit hash does not exist in the repository (tag v0.1.0)"
				)
				.name,
			"v0.1.0"
		);
		assert!(!tags.contains_commit("4ddef08debfff48117586296e49d5caa0800d1b5"));
		Ok(())
	}

	#[test]
	fn git_upstream_remote() -> Result<()> {
		let repository = get_repository()?;
		let remote = repository.upstream_remote()?;
		assert_eq!(
			Remote {
				owner:     remote.owner.clone(),
				repo:      String::from("git-cliff"),
				token:     None,
				is_custom: false,
				api_url:   remote.api_url.clone(),
			},
			remote
		);
		Ok(())
	}

	#[test]
	fn resolves_existing_tag_with_name_and_message() -> Result<()> {
		let repository = get_repository()?;
		let tag = repository.resolve_tag("v0.2.3");
		assert_eq!(tag.name, "v0.2.3");
		assert_eq!(
			tag.message,
			Some(
				"Release v0.2.3\n\nBug Fixes\n- Fetch the dependencies before \
				 copying the file to embed (9e29c95)"
					.to_string()
			)
		);

		Ok(())
	}

	#[test]
	fn resolves_tag_when_no_tags_exist() -> Result<()> {
		let repository = get_repository()?;
		let tag = repository.resolve_tag("nonexistent-tag");
		assert_eq!(tag.name, "nonexistent-tag");
		assert_eq!(tag.message, None);
		Ok(())
	}

	#[test]
	fn includes_root_commit() -> Result<()> {
		let repository = get_repository()?;
		// a close descendant of the root commit
		let range = Some("eea3914c7ab07472841aa85c36d11bdb2589a234");
		let commits = repository.commits(range, None, None)?;
		let root_commit =
			AppCommit::from(&commits.last().expect("no commits found").clone());
		assert_eq!(get_root_commit_hash()?, root_commit.id);
		Ok(())
	}

	fn create_temp_repo() -> (Repository, TempDir) {
		let temp_dir =
			TempDir::with_prefix("git-cliff-").expect("failed to create temp dir");

		let output = Command::new("git")
			.args(["init"])
			.current_dir(temp_dir.path())
			.output()
			.expect("failed to execute git init");
		assert!(output.status.success(), "git init failed {:?}", output);

		let repo = Repository::init(temp_dir.path().to_path_buf())
			.expect("failed to init repo");
		let output = Command::new("git")
			.args(["config", "user.email", "test@gmail.com"])
			.current_dir(temp_dir.path())
			.output()
			.expect("failed to execute git config user.email");
		assert!(
			output.status.success(),
			"git config user.email failed {:?}",
			output
		);

		let output = Command::new("git")
			.args(["config", "user.name", "test"])
			.current_dir(temp_dir.path())
			.output()
			.expect("failed to execute git config user.name");
		assert!(
			output.status.success(),
			"git config user.name failed {:?}",
			output
		);

		(repo, temp_dir)
	}

	#[test]
	fn open_jujutsu_repo() {
		let (repo, _temp_dir) = create_temp_repo();
		// working copy is the directory that contains the .git directory:
		let working_copy = repo.path;

		// Make the Git repository bare and set HEAD
		std::process::Command::new("git")
			.args(["config", "core.bare", "true"])
			.current_dir(&working_copy)
			.status()
			.expect("failed to make git repo non-bare");
		// Move the Git repo into jj
		let store = working_copy.join(".jj").join("repo").join("store");
		fs::create_dir_all(&store).expect("failed to create dir");
		fs::rename(working_copy.join(".git"), store.join("git"))
			.expect("failed to move git repo");

		// Open repo from working copy, that contains the .jj directory
		let repo = Repository::init(working_copy).expect("failed to init repo");

		// macOS canonical path for temp directories is in /private
		// libgit2 forces the path to be canonical regardless of what we pass in
		if repo.inner.path().starts_with("/private") {
			assert_eq!(
				repo.inner.path().strip_prefix("/private"),
				store.join("git").strip_prefix("/"),
				"open git repo in .jj/repo/store/"
			);
		} else {
			assert_eq!(
				repo.inner.path(),
				store.join("git"),
				"open git repo in .jj/repo/store/"
			);
		}
	}

	#[test]
	fn propagate_error_if_no_repo_found() {
		let temp_dir =
			TempDir::with_prefix("git-cliff-").expect("failed to create temp dir");

		let path = temp_dir.path().to_path_buf();

		let result = Repository::init(path.clone());

		assert!(result.is_err());
		if let Err(error) = result {
			assert!(format!("{error:?}").contains(
				format!("could not find repository at '{}'", path.display())
					.as_str()
			))
		}
	}

	fn create_commit_with_files<'a>(
		repo: &'a Repository,
		files: Vec<(&'a str, &'a str)>,
	) -> Commit<'a> {
		for (path, content) in files {
			if let Some(parent) = repo.path.join(path).parent() {
				std::fs::create_dir_all(parent).expect("failed to create dir");
			}
			std::fs::write(repo.path.join(path), content)
				.expect("failed to write file");
		}

		let output = Command::new("git")
			.args(["add", "."])
			.current_dir(&repo.path)
			.output()
			.expect("failed to execute git add");
		assert!(output.status.success(), "git add failed {:?}", output);

		let output = Command::new("git")
			.args(["commit", "--no-gpg-sign", "-m", "test commit"])
			.current_dir(&repo.path)
			.output()
			.expect("failed to execute git commit");
		assert!(output.status.success(), "git commit failed {:?}", output);

		let last_commit = repo
			.inner
			.head()
			.and_then(|head| head.peel_to_commit())
			.expect("failed to get the last commit");

		last_commit
	}

	#[test]
	fn test_should_retain_commit() {
		let (repo, _temp_dir) = create_temp_repo();

		let new_pattern = |input: &str| {
			Repository::normalize_pattern(
				Pattern::new(input).expect("valid pattern"),
			)
		};

		let first_commit = create_commit_with_files(&repo, vec![
			("initial.txt", "initial content"),
			("dir/initial.txt", "initial content"),
		]);

		{
			let retain = repo.should_retain_commit(
				&first_commit,
				&Some(vec![new_pattern("dir/")]),
				&None,
			);
			assert!(retain, "include: dir/");
		}

		let commit = create_commit_with_files(&repo, vec![
			("file1.txt", "content1"),
			("file2.txt", "content2"),
			("dir/file3.txt", "content3"),
			("dir/subdir/file4.txt", "content4"),
		]);

		{
			let retain = repo.should_retain_commit(&commit, &None, &None);
			assert!(retain, "no include/exclude patterns");
		}

		{
			let retain = repo.should_retain_commit(
				&commit,
				&Some(vec![new_pattern("./")]),
				&None,
			);
			assert!(retain, "include: ./");
		}

		{
			let retain = repo.should_retain_commit(
				&commit,
				&Some(vec![new_pattern("**")]),
				&None,
			);
			assert!(retain, "include: **");
		}

		{
			let retain = repo.should_retain_commit(
				&commit,
				&Some(vec![new_pattern("*")]),
				&None,
			);
			assert!(retain, "include: *");
		}

		{
			let retain = repo.should_retain_commit(
				&commit,
				&Some(vec![new_pattern("dir/")]),
				&None,
			);
			assert!(retain, "include: dir/");
		}

		{
			let retain = repo.should_retain_commit(
				&commit,
				&Some(vec![new_pattern("dir/*")]),
				&None,
			);
			assert!(retain, "include: dir/*");
		}

		{
			let retain = repo.should_retain_commit(
				&commit,
				&Some(vec![new_pattern("file1.txt")]),
				&None,
			);
			assert!(retain, "include: file1.txt");
		}

		{
			let retain = repo.should_retain_commit(
				&commit,
				&None,
				&Some(vec![new_pattern("file1.txt")]),
			);
			assert!(retain, "exclude: file1.txt");
		}

		{
			let retain = repo.should_retain_commit(
				&commit,
				&Some(vec![new_pattern("file1.txt")]),
				&Some(vec![new_pattern("file2.txt")]),
			);
			assert!(retain, "include: file1.txt, exclude: file2.txt");
		}

		{
			let retain = repo.should_retain_commit(
				&commit,
				&None,
				&Some(vec![new_pattern("**/*.txt")]),
			);
			assert!(!retain, "exclude: **/*.txt");
		}
	}
}<|MERGE_RESOLUTION|>--- conflicted
+++ resolved
@@ -366,12 +366,7 @@
 			.iter()
 			.flatten()
 			.filter(|tag_name| {
-<<<<<<< HEAD
-				pattern.is_none() ||
-					pattern.is_some_and(|pat| pat.is_match(tag_name))
-=======
 				pattern.as_ref().is_none_or(|pat| pat.is_match(tag_name))
->>>>>>> e85888f5
 			})
 			.map(String::from)
 		{
