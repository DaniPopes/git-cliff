use crate::config::Remote;
use crate::error::{
	Error,
	Result,
};
use crate::tag::Tag;
use git2::{
	BranchType,
	Commit,
	DescribeOptions,
	Oid,
	Repository as GitRepository,
	Sort,
	TreeWalkMode,
};
use glob::Pattern;
use indexmap::IndexMap;
use lazy_regex::{
	lazy_regex,
	Lazy,
	Regex,
};
use std::cmp::Reverse;
use std::io;
use std::path::PathBuf;
use url::Url;

/// Regex for replacing the signature part of a tag message.
static TAG_SIGNATURE_REGEX: Lazy<Regex> = lazy_regex!(
	// https://git-scm.com/docs/gitformat-signature#_description
	r"(?s)-----BEGIN (PGP|SSH|SIGNED) (SIGNATURE|MESSAGE)-----(.*?)-----END (PGP|SSH|SIGNED) (SIGNATURE|MESSAGE)-----"
);

/// Name of the cache file for changed files.
const CHANGED_FILES_CACHE: &str = "changed_files_cache";

/// Wrapper for [`Repository`] type from git2.
///
/// [`Repository`]: GitRepository
pub struct Repository {
	inner:                    GitRepository,
	/// Repository path.
	pub path:                 PathBuf,
	/// Cache path for the changed files of the commits.
	changed_files_cache_path: PathBuf,
}

impl Repository {
	/// Initializes (opens) the repository.
	pub fn init(path: PathBuf) -> Result<Self> {
		if path.exists() {
			let inner = GitRepository::open(&path).or_else(|err| {
				let jujutsu_path =
					path.join(".jj").join("repo").join("store").join("git");
				if jujutsu_path.exists() {
					GitRepository::open_bare(&jujutsu_path)
				} else {
					Err(err)
				}
			})?;
			let changed_files_cache_path = inner
				.path()
				.join(env!("CARGO_PKG_NAME"))
				.join(CHANGED_FILES_CACHE);
			Ok(Self {
				inner,
				path,
				changed_files_cache_path,
			})
		} else {
			Err(Error::IoError(io::Error::new(
				io::ErrorKind::NotFound,
				"repository path not found",
			)))
		}
	}

	/// Parses and returns the commits.
	///
	/// Sorts the commits by their time.
	pub fn commits(
		&self,
		range: Option<&str>,
		include_path: Option<Vec<Pattern>>,
		exclude_path: Option<Vec<Pattern>>,
	) -> Result<Vec<Commit>> {
		let mut revwalk = self.inner.revwalk()?;
		revwalk.set_sorting(Sort::TOPOLOGICAL)?;
		if let Some(range) = range {
			if range.contains("..") {
				revwalk.push_range(range)?;
			} else {
				// When a single SHA is provided as the "range", start from the root.
				revwalk.push(Oid::from_str(range)?)?;
			}
		} else {
			revwalk.push_head()?;
		}
		let mut commits: Vec<Commit> = revwalk
			.filter_map(|id| id.ok())
			.filter_map(|id| self.inner.find_commit(id).ok())
			.collect();
		if include_path.is_some() || exclude_path.is_some() {
			let include_patterns = include_path.map(|patterns| {
				patterns.into_iter().map(Self::normalize_pattern).collect()
			});
			let exclude_patterns = exclude_path.map(|patterns| {
				patterns.into_iter().map(Self::normalize_pattern).collect()
			});
			commits.retain(|commit| {
				self.should_retain_commit(
					commit,
					&include_patterns,
					&exclude_patterns,
				)
			});
		}
		Ok(commits)
	}

	/// Normalizes the glob pattern to match the git diff paths.
	///
	/// It removes the leading `./` and adds `**` to the end if the pattern is a
	/// directory.
	fn normalize_pattern(pattern: Pattern) -> Pattern {
		let star_added = match pattern.as_str().chars().last() {
			Some('/' | '\\') => Pattern::new(&format!("{pattern}**"))
				.expect("failed to add '**' to the end of glob"),
			_ => pattern,
		};
		let pattern_normal = match star_added.as_str().strip_prefix("./") {
			Some(stripped) => Pattern::new(stripped)
				.expect("failed to remove leading ./ from glob"),
			None => star_added,
		};
		pattern_normal
	}

	/// Calculates whether the commit should be retained or not.
	///
	/// This function is used to filter the commits based on the changed files,
	/// and include/exclude patterns.
	fn should_retain_commit(
		&self,
		commit: &Commit,
		include_patterns: &Option<Vec<Pattern>>,
		exclude_patterns: &Option<Vec<Pattern>>,
	) -> bool {
		let changed_files = self.commit_changed_files(commit);
		match (include_patterns, exclude_patterns) {
			(Some(include_pattern), Some(exclude_pattern)) => {
				// check if the commit has any changed files that match any of the
				// include patterns and non of the exclude patterns.
				changed_files.iter().any(|path| {
					include_pattern
						.iter()
						.any(|pattern| pattern.matches_path(path)) &&
						!exclude_pattern
							.iter()
							.any(|pattern| pattern.matches_path(path))
				})
			}
			(Some(include_pattern), None) => {
				// check if the commit has any changed files that match the include
				// patterns.
				changed_files.iter().any(|path| {
					include_pattern
						.iter()
						.any(|pattern| pattern.matches_path(path))
				})
			}
			(None, Some(exclude_pattern)) => {
				// check if the commit has at least one changed file that does not
				// match all exclude patterns.
				changed_files.iter().any(|path| {
					!exclude_pattern
						.iter()
						.any(|pattern| pattern.matches_path(path))
				})
			}
			(None, None) => true,
		}
	}

	/// Returns the changed files of the commit.
	///
	/// It uses a cache to speed up checks to store the changed files of the
	/// commits under `./.git/git-cliff-core/changed_files_cache`. The speed-up
	/// was measured to be around 260x for large repositories.
	///
	/// If the cache is not found, it calculates the changed files and adds them
	/// to the cache via [`Self::commit_changed_files_no_cache`].
	fn commit_changed_files(&self, commit: &Commit) -> Vec<PathBuf> {
		// Cache key is generated from the repository path and commit id
		let cache_key = format!("commit_id:{}", commit.id());

		// Check the cache first.
		{
			if let Ok(result) =
				cacache::read_sync(&self.changed_files_cache_path, &cache_key)
			{
				if let Ok((files, _)) =
					bincode::decode_from_slice(&result, bincode::config::standard())
				{
					return files;
				}
			}
		}

		// If the cache is not found, calculate the result and set it to the cache.
		let result = self.commit_changed_files_no_cache(commit);
		match bincode::encode_to_vec(
			self.commit_changed_files_no_cache(commit),
			bincode::config::standard(),
		) {
			Ok(v) => {
				if let Err(e) = cacache::write_sync_with_algo(
					cacache::Algorithm::Xxh3,
					&self.changed_files_cache_path,
					cache_key,
					v,
				) {
					error!("Failed to set cache for repo {:?}: {e}", self.path);
				}
			}
			Err(e) => {
				error!("Failed to serialize cache for repo {:?}: {e}", self.path);
			}
		}

		result
	}

	/// Calculate the changed files of the commit.
	///
	/// This function does not use the cache (directly calls git2).
	fn commit_changed_files_no_cache(&self, commit: &Commit) -> Vec<PathBuf> {
		let mut changed_files = Vec::new();
		if let Ok(prev_commit) = commit.parent(0) {
			// Compare the current commit with the previous commit to get the
			// changed files.
			// libgit2 does not provide a way to get the changed files directly, so
			// the full diff is calculated here.
			if let Ok(diff) = self.inner.diff_tree_to_tree(
				commit.tree().ok().as_ref(),
				prev_commit.tree().ok().as_ref(),
				None,
			) {
				changed_files.extend(
					diff.deltas().filter_map(|delta| {
						delta.new_file().path().map(PathBuf::from)
					}),
				);
			}
		} else {
			// If there is no parent, it is the first commit.
			// So get all the files in the tree.
			if let Ok(tree) = commit.tree() {
				tree.walk(TreeWalkMode::PreOrder, |dir, entry| {
					if entry.kind().expect("failed to get entry kind") !=
						git2::ObjectType::Blob
					{
						return 0;
					}
					let name = entry.name().expect("failed to get entry name");
					let entry_path = if dir == "," {
						name.to_string()
					} else {
						format!("{dir}/{name}")
					};
					changed_files.push(entry_path.into());
					0
				})
				.expect("failed to get the changed files of the first commit");
			}
		}
		changed_files
	}

	/// Returns the current tag.
	///
	/// It is the same as running `git describe --tags`
	pub fn current_tag(&self) -> Option<Tag> {
		self.inner
			.describe(DescribeOptions::new().describe_tags())
			.ok()
			.and_then(|describe| {
				describe
					.format(None)
					.ok()
					.map(|name| self.resolve_tag(&name))
			})
	}

	/// Returns the tag object of the given name.
	///
	/// If given name doesn't exist, it still returns `Tag` with the given name.
	pub fn resolve_tag(&self, name: &str) -> Tag {
		match self
			.inner
			.resolve_reference_from_short_name(name)
			.and_then(|r| r.peel_to_tag())
		{
			Ok(tag) => Tag {
				name:    tag.name().unwrap_or_default().to_owned(),
				message: tag.message().map(|msg| {
					TAG_SIGNATURE_REGEX.replace(msg, "").trim().to_owned()
				}),
			},
			_ => Tag {
				name:    name.to_owned(),
				message: None,
			},
		}
	}

	/// Returns the commit object of the given ID.
	pub fn find_commit(&self, id: &str) -> Option<Commit> {
		if let Ok(oid) = Oid::from_str(id) {
			if let Ok(commit) = self.inner.find_commit(oid) {
				return Some(commit);
			}
		}
		None
	}

	/// Decide whether to include tag.
	///
	/// `head_commit` is the `latest` commit to generate changelog. It can be a
	/// branch head or a detached head. `tag_commit` is a tagged commit. If the
	/// commit is in the descendant graph of the `head_commit` or is the
	/// `head_commit` itself, Changelog should include the tag.
	fn should_include_tag(
		&self,
		head_commit: &Commit,
		tag_commit: &Commit,
	) -> Result<bool> {
		Ok(self
			.inner
			.graph_descendant_of(head_commit.id(), tag_commit.id())? ||
			head_commit.id() == tag_commit.id())
	}

	/// Parses and returns a commit-tag map.
	///
	/// It collects lightweight and annotated tags.
	pub fn tags(
		&self,
		pattern: Option<&Regex>,
		topo_order: bool,
		use_branch_tags: bool,
	) -> Result<TaggedCommits<'_>> {
		let mut tags: Vec<(Commit, Tag)> = Vec::new();
		let tag_names = self.inner.tag_names(None)?;
		let head_commit = self.inner.head()?.peel_to_commit()?;
		for name in tag_names
			.iter()
			.flatten()
			.filter(|tag_name| {
				pattern.is_none() ||
					pattern.is_some_and(|pat| pat.is_match(tag_name))
			})
			.map(String::from)
		{
			let obj = self.inner.revparse_single(&name)?;
			if let Ok(commit) = obj.clone().into_commit() {
				if use_branch_tags &&
					!self.should_include_tag(&head_commit, &commit)?
				{
					continue;
				}

				tags.push((commit, Tag {
					name,
					message: None,
				}));
			} else if let Some(tag) = obj.as_tag() {
				if let Some(commit) = tag
					.target()
					.ok()
					.and_then(|target| target.into_commit().ok())
				{
					if use_branch_tags &&
						!self.should_include_tag(&head_commit, &commit)?
					{
						continue;
					}
					tags.push((commit, Tag {
						name:    tag.name().map(String::from).unwrap_or(name),
						message: tag.message().map(|msg| {
							TAG_SIGNATURE_REGEX.replace(msg, "").trim().to_owned()
						}),
					}));
				}
			}
		}
		if !topo_order {
			tags.sort_by_key(|(commit, _)| commit.time().seconds());
		}
		TaggedCommits::new(self, tags)
	}

	/// Returns the remote of the upstream repository.
	///
	/// The strategy used here is the following:
	///
	/// Find the branch that HEAD points to, and read the remote configured for
	/// that branch returns the remote and the name of the local branch.
	///
	/// Note: HEAD must not be detached.
	pub fn upstream_remote(&self) -> Result<Remote> {
		for branch in self.inner.branches(Some(BranchType::Local))? {
			let branch = branch?.0;
			if branch.is_head() {
				let upstream = &self.inner.branch_upstream_remote(&format!(
					"refs/heads/{}",
					&branch.name()?.ok_or_else(|| Error::RepoError(
						String::from("branch name is not valid")
					))?
				))?;
				let upstream_name = upstream.as_str().ok_or_else(|| {
					Error::RepoError(String::from(
						"name of the upstream remote is not valid",
					))
				})?;
				let origin = &self.inner.find_remote(upstream_name)?;
				let url = origin
					.url()
					.ok_or_else(|| {
						Error::RepoError(String::from(
							"failed to get the remote URL",
						))
					})?
					.to_string();
				trace!("Upstream URL: {url}");
				return find_remote(&url);
			}
		}
		Err(Error::RepoError(String::from(
			"no remotes configured or HEAD is detached",
		)))
	}
}

<<<<<<< HEAD
/// Stores which commits are tagged with which tags.
#[derive(Debug)]
pub struct TaggedCommits<'a> {
	/// All the commits in the repository.
	pub commits: IndexMap<String, Commit<'a>>,
	/// Commit ID to tag map.
	tags:        IndexMap<String, Tag>,
	/// List of tags' commit indexes. Points into `commits`.
	///
	/// Sorted in reverse order, meaning the first element is the latest tag.
	///
	/// Used for lookups.
	tag_indexes: Vec<usize>,
}

impl<'a> TaggedCommits<'a> {
	fn new(
		repository: &'a Repository,
		tags: Vec<(Commit<'a>, Tag)>,
	) -> Result<Self> {
		let commits = repository.commits(None, None, None)?;
		let commits: IndexMap<_, _> = commits
			.into_iter()
			.map(|c| (c.id().to_string(), c))
			.collect();
		let mut tag_ids: Vec<_> = tags
			.iter()
			.filter_map(|(commit, _tag)| {
				let id = commit.id().to_string();
				commits.get_index_of(&id)
			})
			.collect();
		tag_ids.sort_by_key(|idx| Reverse(*idx));
		let tags = tags
			.into_iter()
			.map(|(commit, tag)| (commit.id().to_string(), tag))
			.collect();
		Ok(Self {
			commits,
			tag_indexes: tag_ids,
			tags,
		})
	}

	/// Returns the number of tags.
	pub fn len(&self) -> usize {
		self.tags.len()
	}

	/// Returns `true` if there are no tags.
	pub fn is_empty(&self) -> bool {
		self.tags.is_empty()
	}

	/// Returns an iterator over all the tags.
	pub fn tags(&self) -> impl Iterator<Item = &Tag> {
		self.tags.iter().map(|(_, tag)| tag)
	}

	/// Returns the last tag.
	pub fn last(&self) -> Option<&Tag> {
		self.tags().last()
	}

	/// Returns the tag of the given commit.
	///
	/// Note that this only searches for an exact match.
	/// For a more general search, use [`get_closest`](Self::get_closest)
	/// instead.
	pub fn get(&self, commit: &str) -> Option<&Tag> {
		self.tags.get(commit)
	}

	/// Returns the tag at the given index.
	///
	/// The index can be calculated with `tags().position()`.
	pub fn get_index(&self, idx: usize) -> Option<&Tag> {
		self.tags.get_index(idx).map(|(_, tag)| tag)
	}

	/// Returns the tag closest to the given commit.
	pub fn get_closest(&self, commit: &str) -> Option<&Tag> {
		// Try exact match first.
		if let Some(tagged) = self.get(commit) {
			return Some(tagged);
		}

		let index = self.commits.get_index_of(commit)?;
		let tag_index =
			*self.tag_indexes.iter().find(|tag_idx| index >= **tag_idx)?;
		self.get_tag_by_id(tag_index)
	}

	fn get_tag_by_id(&self, id: usize) -> Option<&Tag> {
		let (commit_of_tag, _) = self.commits.get_index(id)?;
		self.tags.get(commit_of_tag)
	}

	/// Returns the commit of the given tag.
	pub fn get_commit(&self, tag_name: &str) -> Option<&str> {
		self.tags
			.iter()
			.find(|(_, t)| t.name == tag_name)
			.map(|(commit, _)| commit.as_str())
	}

	/// Returns `true` if the given tag exists.
	pub fn contains_commit(&self, commit: &str) -> bool {
		self.tags.contains_key(commit)
	}

	/// Inserts a new tagged commit.
	pub fn insert(&mut self, commit: String, tag: Tag) {
		if let Some(index) = self.commits.get_index_of(&commit) {
			if let Err(idx) = self.binary_search(index) {
				self.tag_indexes.insert(idx, index);
			}
		}
		self.tags.insert(commit, tag);
	}

	/// Retains only the tags specified by the predicate.
	pub fn retain(&mut self, mut f: impl FnMut(&Tag) -> bool) {
		self.tag_indexes.retain(|&idx| {
			let panic_msg = "invalid TaggedCommits state";
			let (commit_of_tag, _) = self.commits.get_index(idx).expect(panic_msg);
			let tag = self.tags.get(commit_of_tag).expect(panic_msg);
			let retain = f(tag);
			if !retain {
				self.tags.shift_remove(commit_of_tag);
			}
			retain
		});
	}

	fn binary_search(&self, index: usize) -> std::result::Result<usize, usize> {
		self.tag_indexes
			.binary_search_by_key(&Reverse(index), |tag_idx| Reverse(*tag_idx))
	}
=======
fn find_remote(url: &str) -> Result<Remote> {
	url_path_segments(url).or_else(|err| {
		if url.contains("@") && url.contains(":") && url.contains("/") {
			ssh_path_segments(url)
		} else {
			Err(err)
		}
	})
}

/// Returns the Remote from parsing the HTTPS format URL.
///
/// This function expects the URL to be in the following format:
///
/// > https://hostname/query/path.git
fn url_path_segments(url: &str) -> Result<Remote> {
	let parsed_url = Url::parse(url.strip_suffix(".git").unwrap_or(url))?;
	let segments: Vec<&str> = parsed_url
		.path_segments()
		.ok_or_else(|| Error::RepoError(String::from("failed to get URL segments")))?
		.rev()
		.collect();
	let [repo, owner, ..] = &segments[..] else {
		return Err(Error::RepoError(String::from(
			"failed to get the owner and repo",
		)));
	};
	Ok(Remote {
		owner:     owner.to_string(),
		repo:      repo.to_string(),
		token:     None,
		is_custom: false,
	})
}

/// Returns the Remote from parsing the SSH format URL.
///
/// This function expects the URL to be in the following format:
///
/// > git@hostname:owner/repo.git
fn ssh_path_segments(url: &str) -> Result<Remote> {
	let [_, owner_repo, ..] = url
		.strip_suffix(".git")
		.unwrap_or(url)
		.split(":")
		.collect::<Vec<_>>()[..]
	else {
		return Err(Error::RepoError(String::from(
			"failed to get the owner and repo from ssh remote (:)",
		)));
	};
	let [owner, repo] = owner_repo.split("/").collect::<Vec<_>>()[..] else {
		return Err(Error::RepoError(String::from(
			"failed to get the owner and repo from ssh remote (/)",
		)));
	};
	Ok(Remote {
		owner:     owner.to_string(),
		repo:      repo.to_string(),
		token:     None,
		is_custom: false,
	})
>>>>>>> d0848ff0
}

#[cfg(test)]
mod test {
	use super::*;
	use crate::commit::Commit as AppCommit;
<<<<<<< HEAD
	use std::env;
	use std::path::Path;
=======
>>>>>>> d0848ff0
	use std::process::Command;
	use std::str;
	use std::{
		env,
		fs,
	};
	use temp_dir::TempDir;

	fn get_last_commit_hash() -> Result<String> {
		Ok(str::from_utf8(
			Command::new("git")
				.args(["log", "--pretty=format:'%H'", "-n", "1"])
				.output()?
				.stdout
				.as_ref(),
		)?
		.trim_matches('\'')
		.to_string())
	}

	fn get_root_commit_hash() -> Result<String> {
		Ok(str::from_utf8(
			Command::new("git")
				.args(["rev-list", "--max-parents=0", "HEAD"])
				.output()?
				.stdout
				.as_ref(),
		)?
		.trim_ascii_end()
		.to_string())
	}

	fn get_last_tag() -> Result<String> {
		Ok(str::from_utf8(
			Command::new("git")
				.args(["describe", "--abbrev=0"])
				.output()?
				.stdout
				.as_ref(),
		)?
		.trim()
		.to_string())
	}

	fn get_repository() -> Result<Repository> {
		Repository::init(
			Path::new(env!("CARGO_MANIFEST_DIR"))
				.parent()
				.expect("parent directory not found")
				.to_path_buf(),
		)
	}

	#[test]
	fn http_url_repo_owner() -> Result<()> {
		let url = "https://hostname.com/bob/magic.git";
		let remote = find_remote(url)?;
		assert_eq!(remote.owner, "bob", "match owner");
		assert_eq!(remote.repo, "magic", "match repo");
		Ok(())
	}

	#[test]
	fn ssh_url_repo_owner() -> Result<()> {
		let url = "git@hostname.com:bob/magic.git";
		let remote = find_remote(url)?;
		assert_eq!(remote.owner, "bob", "match owner");
		assert_eq!(remote.repo, "magic", "match repo");
		Ok(())
	}

	#[test]
	fn get_latest_commit() -> Result<()> {
		let repository = get_repository()?;
		let commits = repository.commits(None, None, None)?;
		let last_commit =
			AppCommit::from(&commits.first().expect("no commits found").clone());
		assert_eq!(get_last_commit_hash()?, last_commit.id);
		Ok(())
	}

	#[test]
	fn commit_search() -> Result<()> {
		let repository = get_repository()?;
		assert!(repository
			.find_commit("e936ed571533ea6c41a1dd2b1a29d085c8dbada5")
			.is_some());
		Ok(())
	}

	#[test]
	fn get_latest_tag() -> Result<()> {
		let repository = get_repository()?;
<<<<<<< HEAD
		let tags = repository.tags(None, false, false)?;
		assert_eq!(
			get_last_tag()?,
			tags.tags().last().expect("no tags found").name
		);
=======
		let tags = repository.tags(&None, false, false)?;
		let latest = tags.last().expect("no tags found").1.name.clone();
		assert_eq!(get_last_tag()?, latest);

		let current = repository.current_tag().expect("a current tag").name;
		assert!(current.contains(&latest));
>>>>>>> d0848ff0
		Ok(())
	}

	#[test]
	fn git_tags() -> Result<()> {
		let repository = get_repository()?;
		let tags = repository.tags(None, true, false)?;
		assert_eq!(
			tags.get("2b8b4d3535f29231e05c3572e919634b9af907b6")
				.expect(
					"the commit hash does not exist in the repository (tag v0.1.0)"
				)
				.name,
			"v0.1.0"
		);
		assert_eq!(
			tags.get("4ddef08debfff48117586296e49d5caa0800d1b5")
				.expect(
					"the commit hash does not exist in the repository (tag \
					 v0.1.0-beta.4)"
				)
				.name,
			"v0.1.0-beta.4"
		);
		let tags = repository.tags(
			Some(
				&Regex::new("^v[0-9]+\\.[0-9]+\\.[0-9]$")
					.expect("the regex is not valid"),
			),
			true,
			false,
		)?;
		assert_eq!(
			tags.get("2b8b4d3535f29231e05c3572e919634b9af907b6")
				.expect(
					"the commit hash does not exist in the repository (tag v0.1.0)"
				)
				.name,
			"v0.1.0"
		);
		assert!(!tags.contains_commit("4ddef08debfff48117586296e49d5caa0800d1b5"));
		Ok(())
	}

	#[test]
	fn git_upstream_remote() -> Result<()> {
		let repository = get_repository()?;
		let remote = repository.upstream_remote()?;
		assert_eq!(
			Remote {
				owner:     remote.owner.clone(),
				repo:      String::from("git-cliff"),
				token:     None,
				is_custom: false,
			},
			remote
		);
		Ok(())
	}

	#[test]
	fn resolves_existing_tag_with_name_and_message() -> Result<()> {
		let repository = get_repository()?;
		let tag = repository.resolve_tag("v0.2.3");
		assert_eq!(tag.name, "v0.2.3");
		assert_eq!(
			tag.message,
			Some(
				"Release v0.2.3\n\nBug Fixes\n- Fetch the dependencies before \
				 copying the file to embed (9e29c95)"
					.to_string()
			)
		);

		Ok(())
	}

	#[test]
	fn resolves_tag_when_no_tags_exist() -> Result<()> {
		let repository = get_repository()?;
		let tag = repository.resolve_tag("nonexistent-tag");
		assert_eq!(tag.name, "nonexistent-tag");
		assert_eq!(tag.message, None);
		Ok(())
	}

	#[test]
	fn includes_root_commit() -> Result<()> {
		let repository = get_repository()?;
		// a close descendant of the root commit
		let range = Some("eea3914c7ab07472841aa85c36d11bdb2589a234");
		let commits = repository.commits(range, None, None)?;
		let root_commit =
			AppCommit::from(&commits.last().expect("no commits found").clone());
		assert_eq!(get_root_commit_hash()?, root_commit.id);
		Ok(())
	}

	fn create_temp_repo() -> (Repository, TempDir) {
		let temp_dir =
			TempDir::with_prefix("git-cliff-").expect("failed to create temp dir");

		let output = Command::new("git")
			.args(["init"])
			.current_dir(temp_dir.path())
			.output()
			.expect("failed to execute git init");
		assert!(output.status.success(), "git init failed {:?}", output);

		let repo = Repository::init(temp_dir.path().to_path_buf())
			.expect("failed to init repo");
		let output = Command::new("git")
			.args(["config", "user.email", "test@gmail.com"])
			.current_dir(temp_dir.path())
			.output()
			.expect("failed to execute git config user.email");
		assert!(
			output.status.success(),
			"git config user.email failed {:?}",
			output
		);

		let output = Command::new("git")
			.args(["config", "user.name", "test"])
			.current_dir(temp_dir.path())
			.output()
			.expect("failed to execute git config user.name");
		assert!(
			output.status.success(),
			"git config user.name failed {:?}",
			output
		);

		(repo, temp_dir)
	}

	#[test]
	fn open_jujutsu_repo() {
		let (repo, _temp_dir) = create_temp_repo();
		// working copy is the directory that contains the .git directory:
		let working_copy = repo.path;

		// Make the Git repository bare and set HEAD
		std::process::Command::new("git")
			.args(["config", "core.bare", "true"])
			.current_dir(&working_copy)
			.status()
			.expect("failed to make git repo non-bare");
		// Move the Git repo into jj
		let store = working_copy.join(".jj").join("repo").join("store");
		fs::create_dir_all(&store).expect("failed to create dir");
		fs::rename(working_copy.join(".git"), store.join("git"))
			.expect("failed to move git repo");

		// Open repo from working copy, that contains the .jj directory
		let repo = Repository::init(working_copy).expect("failed to init repo");

		// macOS canonical path for temp directories is in /private
		// libgit2 forces the path to be canonical regardless of what we pass in
		if repo.inner.path().starts_with("/private") {
			assert_eq!(
				repo.inner.path().strip_prefix("/private"),
				store.join("git").strip_prefix("/"),
				"open git repo in .jj/repo/store/"
			);
		} else {
			assert_eq!(
				repo.inner.path(),
				store.join("git"),
				"open git repo in .jj/repo/store/"
			);
		}
	}

	#[test]
	fn propagate_error_if_no_repo_found() {
		let temp_dir =
			TempDir::with_prefix("git-cliff-").expect("failed to create temp dir");

		let path = temp_dir.path().to_path_buf();

		let result = Repository::init(path.clone());

		assert!(result.is_err());
		if let Err(error) = result {
			assert!(format!("{error:?}").contains(
				format!("could not find repository at '{}'", path.display())
					.as_str()
			))
		}
	}

	fn create_commit_with_files<'a>(
		repo: &'a Repository,
		files: Vec<(&'a str, &'a str)>,
	) -> Commit<'a> {
		for (path, content) in files {
			if let Some(parent) = repo.path.join(path).parent() {
				std::fs::create_dir_all(parent).expect("failed to create dir");
			}
			std::fs::write(repo.path.join(path), content)
				.expect("failed to write file");
		}

		let output = Command::new("git")
			.args(["add", "."])
			.current_dir(&repo.path)
			.output()
			.expect("failed to execute git add");
		assert!(output.status.success(), "git add failed {:?}", output);

		let output = Command::new("git")
			.args(["commit", "--no-gpg-sign", "-m", "test commit"])
			.current_dir(&repo.path)
			.output()
			.expect("failed to execute git commit");
		assert!(output.status.success(), "git commit failed {:?}", output);

		let last_commit = repo
			.inner
			.head()
			.and_then(|head| head.peel_to_commit())
			.expect("failed to get the last commit");

		last_commit
	}

	#[test]
	fn test_should_retain_commit() {
		let (repo, _temp_dir) = create_temp_repo();

		let new_pattern = |input: &str| {
			Repository::normalize_pattern(
				Pattern::new(input).expect("valid pattern"),
			)
		};

		let first_commit = create_commit_with_files(&repo, vec![
			("initial.txt", "initial content"),
			("dir/initial.txt", "initial content"),
		]);

		{
			let retain = repo.should_retain_commit(
				&first_commit,
				&Some(vec![new_pattern("dir/")]),
				&None,
			);
			assert!(retain, "include: dir/");
		}

		let commit = create_commit_with_files(&repo, vec![
			("file1.txt", "content1"),
			("file2.txt", "content2"),
			("dir/file3.txt", "content3"),
			("dir/subdir/file4.txt", "content4"),
		]);

		{
			let retain = repo.should_retain_commit(&commit, &None, &None);
			assert!(retain, "no include/exclude patterns");
		}

		{
			let retain = repo.should_retain_commit(
				&commit,
				&Some(vec![new_pattern("./")]),
				&None,
			);
			assert!(retain, "include: ./");
		}

		{
			let retain = repo.should_retain_commit(
				&commit,
				&Some(vec![new_pattern("**")]),
				&None,
			);
			assert!(retain, "include: **");
		}

		{
			let retain = repo.should_retain_commit(
				&commit,
				&Some(vec![new_pattern("*")]),
				&None,
			);
			assert!(retain, "include: *");
		}

		{
			let retain = repo.should_retain_commit(
				&commit,
				&Some(vec![new_pattern("dir/")]),
				&None,
			);
			assert!(retain, "include: dir/");
		}

		{
			let retain = repo.should_retain_commit(
				&commit,
				&Some(vec![new_pattern("dir/*")]),
				&None,
			);
			assert!(retain, "include: dir/*");
		}

		{
			let retain = repo.should_retain_commit(
				&commit,
				&Some(vec![new_pattern("file1.txt")]),
				&None,
			);
			assert!(retain, "include: file1.txt");
		}

		{
			let retain = repo.should_retain_commit(
				&commit,
				&None,
				&Some(vec![new_pattern("file1.txt")]),
			);
			assert!(retain, "exclude: file1.txt");
		}

		{
			let retain = repo.should_retain_commit(
				&commit,
				&Some(vec![new_pattern("file1.txt")]),
				&Some(vec![new_pattern("file2.txt")]),
			);
			assert!(retain, "include: file1.txt, exclude: file2.txt");
		}

		{
			let retain = repo.should_retain_commit(
				&commit,
				&None,
				&Some(vec![new_pattern("**/*.txt")]),
			);
			assert!(!retain, "exclude: **/*.txt");
		}
	}
}<|MERGE_RESOLUTION|>--- conflicted
+++ resolved
@@ -442,7 +442,6 @@
 	}
 }
 
-<<<<<<< HEAD
 /// Stores which commits are tagged with which tags.
 #[derive(Debug)]
 pub struct TaggedCommits<'a> {
@@ -582,7 +581,8 @@
 		self.tag_indexes
 			.binary_search_by_key(&Reverse(index), |tag_idx| Reverse(*tag_idx))
 	}
-=======
+}
+
 fn find_remote(url: &str) -> Result<Remote> {
 	url_path_segments(url).or_else(|err| {
 		if url.contains("@") && url.contains(":") && url.contains("/") {
@@ -645,24 +645,17 @@
 		token:     None,
 		is_custom: false,
 	})
->>>>>>> d0848ff0
 }
 
 #[cfg(test)]
 mod test {
 	use super::*;
 	use crate::commit::Commit as AppCommit;
-<<<<<<< HEAD
 	use std::env;
+	use std::fs;
 	use std::path::Path;
-=======
->>>>>>> d0848ff0
 	use std::process::Command;
 	use std::str;
-	use std::{
-		env,
-		fs,
-	};
 	use temp_dir::TempDir;
 
 	fn get_last_commit_hash() -> Result<String> {
@@ -750,20 +743,12 @@
 	#[test]
 	fn get_latest_tag() -> Result<()> {
 		let repository = get_repository()?;
-<<<<<<< HEAD
 		let tags = repository.tags(None, false, false)?;
-		assert_eq!(
-			get_last_tag()?,
-			tags.tags().last().expect("no tags found").name
-		);
-=======
-		let tags = repository.tags(&None, false, false)?;
-		let latest = tags.last().expect("no tags found").1.name.clone();
+		let latest = tags.last().expect("no tags found").name.clone();
 		assert_eq!(get_last_tag()?, latest);
 
 		let current = repository.current_tag().expect("a current tag").name;
 		assert!(current.contains(&latest));
->>>>>>> d0848ff0
 		Ok(())
 	}
 
