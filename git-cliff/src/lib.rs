//! A highly customizable changelog generator ⛰️
#![doc(
	html_logo_url = "https://raw.githubusercontent.com/orhun/git-cliff/main/website/static/img/git-cliff.png",
	html_favicon_url = "https://raw.githubusercontent.com/orhun/git-cliff/main/website/static/favicon/favicon.ico"
)]

/// Command-line argument parser.
pub mod args;

/// Custom logger implementation.
pub mod logger;

#[macro_use]
extern crate log;

use args::{
	BumpOption,
	Opt,
	Sort,
	Strip,
};
use clap::ValueEnum;
use git_cliff_core::changelog::Changelog;
use git_cliff_core::commit::Commit;
use git_cliff_core::config::{
	CommitParser,
	Config,
};
use git_cliff_core::embed::{
	BuiltinConfig,
	EmbeddedConfig,
};
use git_cliff_core::error::{
	Error,
	Result,
};
use git_cliff_core::release::Release;
use git_cliff_core::repo::{
	Repository,
	TaggedCommits,
};
use git_cliff_core::{
	DEFAULT_CONFIG,
	IGNORE_FILE,
};
use std::env;
use std::fs::{
	self,
	File,
};
use std::io;
use std::path::Path;
use std::time::{
	SystemTime,
	UNIX_EPOCH,
};

/// Checks for a new version on crates.io
#[cfg(feature = "update-informer")]
fn check_new_version() {
	use update_informer::Check;
	let pkg_name = env!("CARGO_PKG_NAME");
	let pkg_version = env!("CARGO_PKG_VERSION");
	let informer = update_informer::new(
		update_informer::registry::Crates,
		pkg_name,
		pkg_version,
	);
	if let Some(new_version) = informer.check_version().ok().flatten() {
		if new_version.semver().pre.is_empty() {
			log::info!(
				"A new version of {pkg_name} is available: v{pkg_version} -> \
				 {new_version}",
			);
		}
	}
}

/// Processes the tags and commits for creating release entries for the
/// changelog.
///
/// This function uses the configuration and arguments to process the given
/// repository individually.
fn process_repository<'a>(
	repository: &'static Repository,
	config: &mut Config,
	args: &Opt,
) -> Result<Vec<Release<'a>>> {
<<<<<<< HEAD
	let mut tags =
		repository.tags(config.git.tag_pattern.as_ref(), args.topo_order)?;
=======
	let mut tags = repository.tags(
		&config.git.tag_pattern,
		args.topo_order,
		args.use_branch_tags,
	)?;
>>>>>>> 8b7c2008
	let skip_regex = config.git.skip_tags.as_ref();
	let ignore_regex = config.git.ignore_tags.as_ref();
	let count_tags = config.git.count_tags.as_ref();
	tags.retain(|tag| {
		let name = &tag.name;

		// Keep skip tags to drop commits in the later stage.
		let skip = skip_regex.is_some_and(|r| r.is_match(name));
		if skip {
			return true;
		}

		let count = count_tags.map_or(true, |r| {
			let count_tag = r.is_match(name);
			if count_tag {
				trace!("Counting release: {}", name);
			}
			count_tag
		});

		let ignore = ignore_regex.is_some_and(|r| {
			if r.as_str().trim().is_empty() {
				return false;
			}

			let ignore_tag = r.is_match(name);
			if ignore_tag {
				trace!("Ignoring release: {}", name);
			}
			ignore_tag
		});

		count && !ignore
	});

	if !config.remote.is_any_set() {
		match repository.upstream_remote() {
			Ok(remote) => {
				if !config.remote.github.is_set() {
					debug!("No GitHub remote is set, using remote: {}", remote);
					config.remote.github.owner = remote.owner;
					config.remote.github.repo = remote.repo;
					config.remote.github.is_custom = remote.is_custom;
				} else if !config.remote.gitlab.is_set() {
					debug!("No GitLab remote is set, using remote: {}", remote);
					config.remote.gitlab.owner = remote.owner;
					config.remote.gitlab.repo = remote.repo;
					config.remote.gitlab.is_custom = remote.is_custom;
				} else if !config.remote.gitea.is_set() {
					debug!("No Gitea remote is set, using remote: {}", remote);
					config.remote.gitea.owner = remote.owner;
					config.remote.gitea.repo = remote.repo;
					config.remote.gitea.is_custom = remote.is_custom;
				} else if !config.remote.bitbucket.is_set() {
					debug!("No Bitbucket remote is set, using remote: {}", remote);
					config.remote.bitbucket.owner = remote.owner;
					config.remote.bitbucket.repo = remote.repo;
					config.remote.bitbucket.is_custom = remote.is_custom;
				}
			}
			Err(e) => {
				debug!("Failed to get remote from repository: {:?}", e);
			}
		}
	}

	// Print debug information about configuration and arguments.
	// log::trace!("Arguments: {:#?}", args);
	// log::trace!("Config: {:#?}", config);

	// Parse commits.
	let mut commit_range = args.range.clone();
	if args.unreleased {
		if let Some(last_tag) = tags.last() {
			commit_range =
				Some(format!("{last_tag}..HEAD", last_tag = last_tag.name));
		}
	} else if args.latest || args.current {
		if tags.len() < 2 {
			if let (Some((tag1, _)), Some(tag2)) =
				(tags.commits.last(), tags.get_index(0))
			{
				commit_range = Some(format!("{tag1}..{tag2}", tag2 = tag2.name));
			}
		} else {
			let mut tag_index = tags.len() - 2;
			if args.current {
				if let Some(current_tag_index) =
					repository.current_tag().as_ref().and_then(|tag| {
						tags.tags().enumerate().position(|(_, t)| t == tag)
					}) {
					match current_tag_index.checked_sub(1) {
						Some(i) => tag_index = i,
						None => {
							return Err(Error::ChangelogError(String::from(
								"No suitable tags found. Maybe run with \
								 '--topo-order'?",
							)));
						}
					}
				} else {
					return Err(Error::ChangelogError(String::from(
						"No tag exists for the current commit",
					)));
				}
			}
			if let (Some(tag1), Some(tag2)) =
				(tags.get_index(tag_index), tags.get_index(tag_index + 1))
			{
				commit_range = Some(format!(
					"{tag1}..{tag2}",
					tag1 = tag1.name,
					tag2 = tag2.name
				));
			}
		}
	}
	let mut commits = repository.commits(
		commit_range.as_deref(),
		args.include_path.clone(),
		args.exclude_path.clone(),
	)?;
	if let Some(commit_limit_value) = config.git.limit_commits {
		commits.truncate(commit_limit_value);
	}

	// Update tags.
	let mut releases = vec![Release::default()];
	let mut tag_timestamp = None;
	if let Some(ref tag) = args.tag {
		if let Some(commit_id) = commits.first().map(|c| c.id().to_string()) {
			match tags.get(&commit_id) {
				Some(tag) => {
					warn!("There is already a tag ({}) for {}", tag.name, commit_id);
					tag_timestamp = Some(commits[0].time().seconds());
				}
				None => {
					tags.insert(commit_id, repository.resolve_tag(tag));
				}
			}
		} else {
			releases[0].version = Some(tag.to_string());
			releases[0].timestamp = SystemTime::now()
				.duration_since(UNIX_EPOCH)?
				.as_secs()
				.try_into()?;
		}
	}

	// Process releases.
	let mut previous_release = Release::default();
	let mut first_processed_tag = None;
	for git_commit in commits.iter().rev() {
		let release = releases.last_mut().unwrap();
		let commit = Commit::from(git_commit);
		let commit_id = commit.id.to_string();
		release.commits.push(commit);
		release.repository = Some(repository.path.to_string_lossy().into_owned());
		if let Some(tag) = tags.get(&commit_id) {
			release.version = Some(tag.name.to_string());
			release.message.clone_from(&tag.message);
			release.commit_id = Some(commit_id);
			release.timestamp = if args.tag.as_deref() == Some(tag.name.as_str()) {
				match tag_timestamp {
					Some(timestamp) => timestamp,
					None => SystemTime::now()
						.duration_since(UNIX_EPOCH)?
						.as_secs()
						.try_into()?,
				}
			} else {
				git_commit.time().seconds()
			};
			if first_processed_tag.is_none() {
				first_processed_tag = Some(tag);
			}
			previous_release.previous = None;
			release.previous = Some(Box::new(previous_release));
			previous_release = release.clone();
			releases.push(Release::default());
		}
	}

	debug_assert!(!releases.is_empty());

	if releases.len() > 1 {
		previous_release.previous = None;
		releases.last_mut().unwrap().previous = Some(Box::new(previous_release));
	}

	if args.sort == Sort::Newest {
		for release in &mut releases {
			release.commits.reverse();
		}
	}

	// Add custom commit messages to the latest release.
	if let Some(custom_commits) = &args.with_commit {
		releases
			.last_mut()
			.unwrap()
			.commits
			.extend(custom_commits.iter().cloned().map(Commit::from));
	}

	// Set the previous release if the first release does not have one set.
	if releases[0]
		.previous
		.as_ref()
		.and_then(|p| p.version.as_ref())
		.is_none()
	{
		// Get the previous tag of the first processed tag in the release loop.
		let first_tag = first_processed_tag
			.map(|tag| {
				tags.tags()
					.position(|t| t == tag)
					.and_then(|i| i.checked_sub(1))
					.and_then(|i| tags.get_index(i))
			})
			.or_else(|| Some(tags.last()))
			.flatten();

		// Set the previous release if the first tag is found.
		if let Some(tag) = first_tag {
			let commit_id = tags.get_commit(&tag.name).unwrap();
			let previous_release = Release {
				commit_id: Some(commit_id.to_string()),
				version: Some(tag.name.to_string()),
				timestamp: repository
					.find_commit(commit_id)
					.map(|v| v.time().seconds())
					.unwrap_or_default(),
				..Default::default()
			};
			releases[0].previous = Some(Box::new(previous_release));
		}
	}

	// Set custom message for the latest release.
	if let Some(message) = &args.with_tag_message {
		if let Some(latest_release) = releases
			.iter_mut()
			.filter(|release| !release.commits.is_empty())
			.last()
		{
			latest_release.message = Some(message.to_owned());
		}
	}

	Ok(releases)
}

fn fill_release(
	repository: &Repository,
	release: &mut Release<'_>,
	args: &Opt,
	tag: Option<&str>,
	tags: &TaggedCommits<'_>,
) -> Result<()> {
	let Some(tag) = tag else { return Ok(()) };
	let Some(release_commit) = tags.get_commit(tag) else {
		return Ok(());
	};
	release.version = Some(tag.to_string());
	release.commit_id = Some(release_commit.to_string());
	release.timestamp = if args.tag.as_deref() == Some(tag) {
		SystemTime::now()
			.duration_since(UNIX_EPOCH)?
			.as_secs()
			.try_into()?
	} else {
		repository
			.find_commit(release_commit.to_string())
			.map(|c| c.time().seconds())
			.unwrap_or_default()
	};
	Ok(())
}

/// Appends `release` to `releases`, also setting the `previous` field and
/// resetting `release`.
fn append_release<'a>(releases: &mut Vec<Release<'a>>, release: &mut Release<'a>) {
	let mut previous = releases.last().cloned().unwrap_or_default();
	previous.previous = None;
	release.previous = Some(Box::new(previous));
	releases.push(std::mem::take(release));
}

/// Runs `git-cliff`.
pub fn run(mut args: Opt) -> Result<()> {
	// Check if there is a new version available.
	#[cfg(feature = "update-informer")]
	check_new_version();

	// Create the configuration file if init flag is given.
	if let Some(init_config) = args.init {
		let contents = match init_config {
			Some(ref name) => BuiltinConfig::get_config(name.to_string())?,
			None => EmbeddedConfig::get_config()?,
		};
		info!(
			"Saving the configuration file{} to {:?}",
			init_config.map(|v| format!(" ({v})")).unwrap_or_default(),
			DEFAULT_CONFIG
		);
		fs::write(DEFAULT_CONFIG, contents)?;
		return Ok(());
	}

	// Retrieve the built-in configuration.
	let builtin_config =
		BuiltinConfig::parse(args.config.to_string_lossy().to_string());

	// Set the working directory.
	if let Some(ref workdir) = args.workdir {
		args.config = workdir.join(args.config);
		match args.repository.as_mut() {
			Some(repository) => {
				repository
					.iter_mut()
					.for_each(|r| *r = workdir.join(r.clone()));
			}
			None => args.repository = Some(vec![workdir.clone()]),
		}
		if let Some(changelog) = args.prepend {
			args.prepend = Some(workdir.join(changelog));
		}
	}

	// Parse the configuration file.
	let mut path = args.config.clone();
	if !path.exists() {
		if let Some(config_path) = dirs::config_dir()
			.map(|dir| dir.join(env!("CARGO_PKG_NAME")).join(DEFAULT_CONFIG))
		{
			path = config_path;
		}
	}

	// Load the default configuration if necessary.
	let mut config = if let Ok((config, name)) = builtin_config {
		info!("Using built-in configuration file: {name}");
		config
	} else if path.exists() {
		Config::parse(&path)?
	} else if let Some(contents) = Config::read_from_manifest()? {
		Config::parse_from_str(&contents)?
	} else {
		if !args.context {
			warn!(
				"{:?} is not found, using the default configuration.",
				args.config
			);
		}
		EmbeddedConfig::parse()?
	};
	if config.changelog.body.is_none() && !args.context && !args.bumped_version {
		warn!("Changelog body is not specified, using the default template.");
		config.changelog.body = EmbeddedConfig::parse()?.changelog.body;
	}

	// Update the configuration based on command line arguments and vice versa.
	let output = args.output.clone().or(config.changelog.output.clone());
	match args.strip {
		Some(Strip::Header) => {
			config.changelog.header = None;
		}
		Some(Strip::Footer) => {
			config.changelog.footer = None;
		}
		Some(Strip::All) => {
			config.changelog.header = None;
			config.changelog.footer = None;
		}
		None => {}
	}
	if args.prepend.is_some() {
		config.changelog.footer = None;
		if !(args.unreleased || args.latest || args.range.is_some()) {
			return Err(Error::ArgumentError(String::from(
				"'-u' or '-l' is not specified",
			)));
		}
	}
	if output.is_some() &&
		args.prepend.is_some() &&
		output.as_ref() == args.prepend.as_ref()
	{
		return Err(Error::ArgumentError(String::from(
			"'-o' and '-p' can only be used together if they point to different \
			 files",
		)));
	}
	if args.body.is_some() {
		config.changelog.body.clone_from(&args.body);
	}
	if args.sort == Sort::Oldest {
		if let Some(ref sort_commits) = config.git.sort_commits {
			args.sort = Sort::from_str(sort_commits, true)
				.expect("Incorrect config value for 'sort_commits'");
		}
	}
	if !args.topo_order {
		if let Some(topo_order) = config.git.topo_order {
			args.topo_order = topo_order;
		}
	}

	if !args.use_branch_tags {
		if let Some(use_branch_tags) = config.git.use_branch_tags {
			args.use_branch_tags = use_branch_tags;
		}
	}

	if args.github_token.is_some() {
		config.remote.github.token.clone_from(&args.github_token);
	}
	if args.gitlab_token.is_some() {
		config.remote.gitlab.token.clone_from(&args.gitlab_token);
	}
	if args.gitea_token.is_some() {
		config.remote.gitea.token.clone_from(&args.gitea_token);
	}
	if args.bitbucket_token.is_some() {
		config
			.remote
			.bitbucket
			.token
			.clone_from(&args.bitbucket_token);
	}
	if let Some(ref remote) = args.github_repo {
		config.remote.github.owner = remote.0.owner.to_string();
		config.remote.github.repo = remote.0.repo.to_string();
		config.remote.github.is_custom = true;
	}
	if let Some(ref remote) = args.gitlab_repo {
		config.remote.gitlab.owner = remote.0.owner.to_string();
		config.remote.gitlab.repo = remote.0.repo.to_string();
		config.remote.gitlab.is_custom = true;
	}
	if let Some(ref remote) = args.bitbucket_repo {
		config.remote.bitbucket.owner = remote.0.owner.to_string();
		config.remote.bitbucket.repo = remote.0.repo.to_string();
		config.remote.bitbucket.is_custom = true;
	}
	if let Some(ref remote) = args.gitea_repo {
		config.remote.gitea.owner = remote.0.owner.to_string();
		config.remote.gitea.repo = remote.0.repo.to_string();
		config.remote.gitea.is_custom = true;
	}
	if args.no_exec {
		if let Some(ref mut preprocessors) = config.git.commit_preprocessors {
			preprocessors
				.iter_mut()
				.for_each(|v| v.replace_command = None);
		}
		if let Some(ref mut postprocessors) = config.changelog.postprocessors {
			postprocessors
				.iter_mut()
				.for_each(|v| v.replace_command = None);
		}
	}
	config.git.skip_tags = config.git.skip_tags.filter(|r| !r.as_str().is_empty());
	if args.tag_pattern.is_some() {
		config.git.tag_pattern.clone_from(&args.tag_pattern);
	}
	if args.tag.is_some() {
		config.bump.initial_tag.clone_from(&args.tag);
	}
	if args.ignore_tags.is_some() {
		config.git.ignore_tags.clone_from(&args.ignore_tags);
	}
	if args.count_tags.is_some() {
		config.git.count_tags.clone_from(&args.count_tags);
	}

	// Process commits and releases for the changelog.
	if let Some(BumpOption::Specific(bump_type)) = args.bump {
		config.bump.bump_type = Some(bump_type);
	}

	// Generate changelog from context.
	let mut changelog: Changelog = if let Some(context_path) = args.from_context {
		let mut input: Box<dyn io::Read> = if context_path == Path::new("-") {
			Box::new(io::stdin())
		} else {
			Box::new(File::open(context_path)?)
		};
		let mut changelog = Changelog::from_context(&mut input, &config)?;
		changelog.add_remote_context()?;
		changelog
	} else {
		// Process the repositories.
		let repositories =
			args.repository.clone().unwrap_or(vec![env::current_dir()?]);
		let mut releases = Vec::<Release>::new();
		for repository in repositories {
			// Skip commits
			let mut skip_list = Vec::new();
			let ignore_file = repository.join(IGNORE_FILE);
			if ignore_file.exists() {
				let contents = fs::read_to_string(ignore_file)?;
				let commits = contents
					.lines()
					.filter(|v| !(v.starts_with('#') || v.trim().is_empty()))
					.map(|v| String::from(v.trim()))
					.collect::<Vec<String>>();
				skip_list.extend(commits);
			}
			if let Some(ref skip_commit) = args.skip_commit {
				skip_list.extend(skip_commit.clone());
			}
			if let Some(commit_parsers) = config.git.commit_parsers.as_mut() {
				for sha1 in skip_list {
					commit_parsers.insert(0, CommitParser {
						sha: Some(sha1.to_string()),
						skip: Some(true),
						..Default::default()
					});
				}
			}

			// Process the repository.
			let repository = Repository::init(repository)?;
			releases.extend(process_repository(
				Box::leak(Box::new(repository)),
				&mut config,
				&args,
			)?);
		}
		Changelog::new(releases, &config)?
	};

	// Print the result.
	let mut out: Box<dyn io::Write> = if let Some(path) = &output {
		if path == Path::new("-") {
			Box::new(io::stdout())
		} else {
			Box::new(io::BufWriter::new(File::create(path)?))
		}
	} else {
		Box::new(io::stdout())
	};
	if args.bump.is_some() || args.bumped_version {
		let next_version = if let Some(next_version) = changelog.bump_version()? {
			next_version
		} else if let Some(last_version) =
			changelog.releases.first().cloned().and_then(|v| v.version)
		{
			warn!("There is nothing to bump.");
			last_version
		} else if changelog.releases.is_empty() {
			config.bump.get_initial_tag()
		} else {
			return Ok(());
		};
		if args.bumped_version {
			writeln!(out, "{next_version}")?;
			return Ok(());
		}
	}

	if args.context {
		changelog.write_context(&mut out)?;
		return Ok(());
	}
	if let Some(path) = &args.prepend {
		let changelog_before = fs::read_to_string(path)?;
		let mut out = io::BufWriter::new(File::create(path)?);
		changelog.prepend(changelog_before, &mut out)?;
	}
	if output.is_some() || args.prepend.is_none() {
		changelog.generate(&mut out)?;
	}

	Ok(())
}<|MERGE_RESOLUTION|>--- conflicted
+++ resolved
@@ -86,16 +86,11 @@
 	config: &mut Config,
 	args: &Opt,
 ) -> Result<Vec<Release<'a>>> {
-<<<<<<< HEAD
-	let mut tags =
-		repository.tags(config.git.tag_pattern.as_ref(), args.topo_order)?;
-=======
 	let mut tags = repository.tags(
 		&config.git.tag_pattern,
 		args.topo_order,
 		args.use_branch_tags,
 	)?;
->>>>>>> 8b7c2008
 	let skip_regex = config.git.skip_tags.as_ref();
 	let ignore_regex = config.git.ignore_tags.as_ref();
 	let count_tags = config.git.count_tags.as_ref();
